/*
 * (C) 2006, 2007 Andreas Gruenbacher <agruen@suse.de>
 * Copyright (c) 2003-2008 Novell, Inc. (All rights reserved)
 * Copyright 2009-2013 Canonical Ltd.
 *
 * The libapparmor library is licensed under the terms of the GNU
 * Lesser General Public License, version 2.1. Please see the file
 * COPYING.LGPL.
 *
 * This library is distributed in the hope that it will be useful,
 * but WITHOUT ANY WARRANTY; without even the implied warranty of
 * MERCHANTABILITY or FITNESS FOR A PARTICULAR PURPOSE.  See the
 * GNU Lesser General Public License for more details.
 *
 * You should have received a copy of the GNU Lesser General Public License
 * along with this program.  If not, see <http://www.gnu.org/licenses/>.
 *
 *
 * Functions to create/manipulate an expression tree for regular expressions
 * that have been parsed.
 *
 * The expression tree can be used directly after the parse creates it, or
 * it can be factored so that the set of important nodes is smaller.
 * Having a reduced set of important nodes generally results in a dfa that
 * is closer to minimum (fewer redundant states are created).  It also
 * results in fewer important nodes in a the state set during subset
 * construction resulting in less memory used to create a dfa.
 *
 * Generally it is worth doing expression tree simplification before dfa
 * construction, if the regular expression tree contains any alternations.
 * Even if the regular expression doesn't simplification should be fast
 * enough that it can be used with minimal overhead.
 */
#ifndef __LIBAA_RE_EXPR_H
#define __LIBAA_RE_EXPR_H

#include <map>
#include <set>
#include <stack>
#include <ostream>

#include <stdint.h>

#include "../perms.h"
#include "apparmor_re.h"

/*
 * transchar - representative input character for state transitions
 *
 * the transchar is used as the leaf node in the expr tree created
 * by parsing an input regex (parse.y), and is used to build both the
 * states and the transitions for a state machine (hfa.{h,cc}) built
 * from the expression tree.
 *
 * While the state machine is currently based on byte inputs the
 * transchar abstraction allows for flexibility and the option of
 * moving to a larger input in the future. It also allows the ability
 * to specify out of band transitions.
 *
 * Out of band transitions allow for code to specify special transitions
 * that can not be triggered by an input byte stream. As such out of
 * band transitions can be used to separate logical units of a match.
 *
 * eg.
 * you need to allow an arbitrary data match (.*) followed by an arbitrary
 * string match ([^\x00]*), and make an acceptance dission based
 * on both matches.
 *
 * One way to do this is to chain the two matches in a single state
 * machine. However without an out of band transition, the matche pattern
 * for the data match (.*) could also consume the input for the string match.
 * To ensure the data pattern match cannot consume characters for the second
 * match a special character is used. This prevents state machine
 * generation from intermixing the two expressions. For string matches
 * this can be achieved with the pattern.
 *    ([^\x00]*)\x00([\x00]*)
 * since \x00 can not be matched by the first expression (and is not a
 * valid character in a C string), the nul character can be used to
 * separate the string match. This however is not possible when matching
 * arbitrary data that can have any input character.
 *
 * Out of band transitions replace the \x00 transition in the string
 * example with a new input transition that comes from the driver
 * code. Once the first match is done, the driver supplies the non-input
 * character, causing the state machine to transition to the second
 * match pattern.
 *
 * Out of band transitions are specified using negative integers
 * (-1..-32k). They llow for different transitions if needed (currently
 * only -1 is used).
 *
 * Negative integers were chosen to represent out of band transitions
 * because it makes the run time match simple, and also keeps the
 * upper positive integer range open for future input character
 * expansion.
 *
 * When a chfa is built, the out of band transition is encoded as
 * a negative offset of the same value specified in the transchar from the
 * state base base value. The check value at the negative offset will
 * contain the owning state value. The chfa state machine is constructed
 * in such a way that this value will always be in bounds, and only an
 * unpack time verification is needed.
 */
class transchar {
public:
	short c;

	transchar(unsigned char a): c((unsigned short) a) {}
	transchar(short a, bool oob __attribute__((unused))): c(a) {}
	transchar(const transchar &a): c(a.c) {}
	transchar(): c(0) {}

	bool operator==(const transchar &rhs) const {
		return this->c == rhs.c;
	}
	bool operator==(const int &rhs) const {
		return this->c == rhs;
	}
	bool operator!=(const transchar &rhs) const {
		return this->c != rhs.c;
	}
	bool operator>(const transchar &rhs) const {
		return this->c > rhs.c;
	}
	bool operator<(const transchar &rhs) const {
		return this->c < rhs.c;
	}
	bool operator<=(const transchar &rhs) const {
		return this->c <= rhs.c;
	}
	transchar &operator++() {		// prefix
		(this->c)++;
		return *this;
	}
	transchar operator++(int) {		// postfix
		transchar tmp(*this);
		(this->c)++;
		return tmp;
	}

	ostream &dump(ostream &os) const;

};

class Chars {
public:
	std::set<transchar> chars;

	typedef std::set<transchar>::iterator iterator;
	iterator begin() { return chars.begin(); }
	iterator end() { return chars.end(); }

	Chars(): chars() {}

	bool empty() const
	{
		return chars.empty();
	}
	std::size_t size() const
	{
		return chars.size();
	}
	iterator find(const transchar &key)
	{
		return chars.find(key);
	}
	std::pair<iterator,bool> insert(transchar c)
	{
		return chars.insert(c);
	}
	std::pair<iterator,bool> insert(char c)
	{
		transchar tmp(c);
		return chars.insert(tmp);
	}
};


ostream &operator<<(ostream &os, transchar c);

/* Compute the union of two sets. */
template<class T> std::set<T> operator+(const std::set<T> &a, const std::set<T> &b)
{
	std::set<T> c(a);
	c.insert(b.begin(), b.end());
	return c;
}

/**
 * When creating DFAs from regex trees, a DFA state is constructed from
 * a set of important nodes in the syntax tree. This includes AcceptNodes,
 * which indicate that when a match ends in a particular state, the
 * regular expressions that the AcceptNode belongs to match.
 */
class Node;
class ImportantNode;
typedef std::set<ImportantNode *> NodeSet;

/**
 * Text-dump a state (for debugging).
 */
ostream &operator<<(ostream &os, const NodeSet &state);

/**
 * Out-edges from a state to another: we store the follow-set of Nodes
 * for each input character that is not a default match in
 * cases (i.e., following a CharNode or CharSetNode), and default
 * matches in otherwise as well as in all matching explicit cases
 * (i.e., following an AnyCharNode or NotCharSetNode). This avoids
 * enumerating all the explicit tranitions for default matches.
 */
typedef struct Cases {
	typedef std::map<transchar, NodeSet *>::iterator iterator;
	iterator begin() { return cases.begin(); }
	iterator end() { return cases.end(); }

	Cases(): otherwise(0) { }
	std::map<transchar, NodeSet *> cases;
	NodeSet *otherwise;
} Cases;

ostream &operator<<(ostream &os, Node &node);

#define NODE_TYPE_NODE			0
#define NODE_TYPE_INNER			(1 << 0)
#define NODE_TYPE_ONECHILD		(1 << 1)
#define NODE_TYPE_TWOCHILD		(1 << 2)
#define NODE_TYPE_LEAF			(1 << 3)
#define NODE_TYPE_EPS			(1 << 4)
#define NODE_TYPE_IMPORTANT		(1 << 5)
#define NODE_TYPE_C			(1 << 6)
#define NODE_TYPE_CHAR			(1 << 7)
#define NODE_TYPE_CHARSET		(1 << 8)
#define NODE_TYPE_NOTCHARSET		(1 << 9)
#define NODE_TYPE_ANYCHAR		(1 << 10)
#define NODE_TYPE_STAR			(1 << 11)
#define NODE_TYPE_OPTIONAL		(1 << 12)
#define NODE_TYPE_PLUS			(1 << 13)
#define NODE_TYPE_CAT			(1 << 14)
#define NODE_TYPE_ALT			(1 << 15)
#define NODE_TYPE_SHARED		(1 << 16)
#define NODE_TYPE_ACCEPT		(1 << 17)
#define NODE_TYPE_MATCHFLAG		(1 << 18)
#define NODE_TYPE_EXACTMATCHFLAG	(1 << 19)
#define NODE_TYPE_DENYMATCHFLAG		(1 << 20)
#define NODE_TYPE_PROMPTMATCHFLAG	(1 << 21)

/* An abstract node in the syntax tree. */
class Node {
public:
	Node(): nullable(false), type_flags(NODE_TYPE_NODE), label(0)
	{
		child[0] = child[1] = 0;
	}
	Node(Node *left): nullable(false), type_flags(NODE_TYPE_NODE), label(0)
	{
		child[0] = left;
		child[1] = 0;
	}
	Node(Node *left, Node *right): nullable(false),
		type_flags(NODE_TYPE_NODE), label(0)
	{
		child[0] = left;
		child[1] = right;
	}
	virtual ~Node()
	{
		if (child[0])
			child[0]->release();
		if (child[1])
			child[1]->release();
	}

	/**
	 * firstpos, lastpos, and followpos are used to convert the syntax tree
	 * to a DFA.
	 *
	 * firstpos holds nodes that can match the first character of a string
	 * that matches the syntax tree. For the regex 'a*bcd', firstpos holds
	 * the 'a' and 'b' nodes. firstpos is used to determine the start state
	 * of the DFA.
	 *
	 * lastpos is the same as firstpos for the last character. For the regex
	 * 'a*bcd', lastpos holds the 'd' node. lastpos is used to determine the
	 * accepting states of the DFA.
	 *
	 * followpos holds the set of nodes that can match a character directly
	 * after the current node. For the regexp 'a*bcd', the followpos of the
	 * 'a' node are the 'b' node and the 'a' node itself. followpos is used
	 * to determine the transitions of the DFA.
	 *
	 * nullable indicates that a node can match the empty string. It is used
	 * to compute firstpos and lastpos.
	 *
	 * See the "Dragon Book" 2nd Edition section 3.9.2 for an in-depth
	 * explanation.
	 */
	virtual void compute_nullable() { }
	virtual void compute_firstpos() = 0;
	virtual void compute_lastpos() = 0;
	virtual void compute_followpos() { }

	/*
	 * min_match_len determines the smallest string that can match the
	 * syntax tree. This is used to determine the priority of a regex.
	 */
	virtual int min_match_len() { return 0; }
	/*
	 * contains_oob returns if the expression tree contains a oob character.
	 * oob characters indicate that the rest of the DFA matches has an
	 * out of band transition. This is used to compute min_match_len.
	 */
	virtual bool contains_oob() { return false; }

	virtual int eq(Node *other) = 0;
	virtual ostream &dump(ostream &os) = 0;
	void dump_syntax_tree(ostream &os);
	virtual void normalize(int dir)
	{
		if (child[dir])
			child[dir]->normalize(dir);
		if (child[!dir])
			child[!dir]->normalize(dir);
	}
	/* return false if no work done */
	virtual int normalize_eps(int dir __attribute__((unused))) { return 0; }

	bool nullable;
	NodeSet firstpos, lastpos, followpos;
	/* child 0 is left, child 1 is right */
	Node *child[2];
	/*
	 * Bitmap that stores supported pointer casts for the Node, composed
	 * by the NODE_TYPE_* flags. This is used by is_type() as a substitute
	 * of costly dynamic_cast calls.
	 */
	unsigned type_flags;
	bool is_type(unsigned type) { return type_flags & type; }

	unsigned int label;	/* unique number for debug etc */
	/**
	 * We indirectly release Nodes through a virtual function because
	 * accept and Eps Nodes are shared, and must be treated specially.
	 * We could use full reference counting here but the indirect release
	 * is sufficient and has less overhead
	 */
	virtual void release(void) { delete this; }
};

class InnerNode: public Node {
public:
	InnerNode(): Node() { type_flags |= NODE_TYPE_INNER; };
	InnerNode(Node *left): Node(left) { type_flags |= NODE_TYPE_INNER; };
	InnerNode(Node *left, Node *right): Node(left, right)
	{
		type_flags |= NODE_TYPE_INNER;
	};
};

class OneChildNode: public InnerNode {
public:
	OneChildNode(Node *left): InnerNode(left)
	{
		type_flags |= NODE_TYPE_ONECHILD;
	};
};

class TwoChildNode: public InnerNode {
public:
	TwoChildNode(Node *left, Node *right): InnerNode(left, right)
	{
		type_flags |= NODE_TYPE_TWOCHILD;
	};
	int normalize_eps(int dir) override;
};

class LeafNode: public Node {
public:
	LeafNode(): Node() { type_flags |= NODE_TYPE_LEAF; };
	void normalize(int dir __attribute__((unused))) override { return; }
};

/* Match nothing (//). */
class EpsNode: public LeafNode {
public:
	EpsNode(): LeafNode()
	{
		type_flags |= NODE_TYPE_EPS;
		nullable = true;
		label = 0;
	}
	void release(void) override
	{
		/* don't delete Eps nodes because there is a single static
		 * instance shared by all trees.  Look for epsnode in the code
		 */
	}

	void compute_firstpos() override { }
	void compute_lastpos() override { }
	int eq(Node *other) override
	{
		if (other->is_type(NODE_TYPE_EPS))
			return 1;
		return 0;
	}
	ostream &dump(ostream &os) override
	{
		return os << "[]";
	}
};

/**
 * Leaf nodes in the syntax tree are important to us: they describe the
 * characters that the regular expression matches. We also consider
 * AcceptNodes import: they indicate when a regular expression matches.
 */
class ImportantNode: public LeafNode {
public:
	ImportantNode(): LeafNode() { type_flags |= NODE_TYPE_IMPORTANT; }
	void compute_firstpos() override { firstpos.insert(this); }
	void compute_lastpos() override { lastpos.insert(this); }
	virtual void follow(Cases &cases) = 0;
	virtual int is_accept(void) = 0;
	virtual int is_postprocess(void) = 0;
};

/* common base class for all the different classes that contain
 * character information.
 */
class CNode: public ImportantNode {
public:
	CNode(): ImportantNode() { type_flags |= NODE_TYPE_C; }
	int is_accept(void) override { return false; }
	int is_postprocess(void) override { return false; }
};

/* Match one specific character (/c/). */
class CharNode: public CNode {
public:
	CharNode(transchar c): c(c) { type_flags |= NODE_TYPE_CHAR; }
	void follow(Cases &cases) override
	{
		NodeSet **x = &cases.cases[c];
		if (!*x) {
			if (cases.otherwise && c.c >= 0)
				*x = new NodeSet(*cases.otherwise);
			else
				*x = new NodeSet;
		}
		(*x)->insert(followpos.begin(), followpos.end());
	}
	int eq(Node *other) override
	{
		if (other->is_type(NODE_TYPE_CHAR)) {
			CharNode *o = static_cast<CharNode *>(other);
			return c == o->c;
		}
		return 0;
	}
	ostream &dump(ostream &os) override
	{
		return os << c;
	}

	int min_match_len() override
	{
		if (c < 0) {
			// oob characters indicates end of string.
			// note: does NOT currently calc match len
			// base on NULL char separator transitions
			// which some match rules use.
			return 0;
		}
		return 1;
	}

	bool contains_oob() override { return c < 0; }

	transchar c;
};

/* Match a set of characters (/[abc]/). */
class CharSetNode: public CNode {
public:
	CharSetNode(Chars &chars): chars(chars)
	{
		type_flags |= NODE_TYPE_CHARSET;
	}
	void follow(Cases &cases) override
	{
		for (Chars::iterator i = chars.begin(); i != chars.end(); i++) {
			NodeSet **x = &cases.cases[*i];
			if (!*x) {
				if (cases.otherwise && i->c >= 0)
					*x = new NodeSet(*cases.otherwise);
				else
					*x = new NodeSet;
			}
			(*x)->insert(followpos.begin(), followpos.end());
		}
	}
	int eq(Node *other) override
	{
		if (!other->is_type(NODE_TYPE_CHARSET))
			return 0;

		CharSetNode *o = static_cast<CharSetNode *>(other);
		if (chars.size() != o->chars.size())
			return 0;

		for (Chars::iterator i = chars.begin(), j = o->chars.begin();
		     i != chars.end() && j != o->chars.end(); i++, j++) {
			if (*i != *j)
				return 0;
		}
		return 1;
	}
	ostream &dump(ostream &os) override
	{
		os << '[';
		for (Chars::iterator i = chars.begin(); i != chars.end(); i++)
			os << *i;
		return os << ']';
	}

	int min_match_len() override
	{
		if (contains_oob()) {
			return 0;
		}
		return 1;
	}

	bool contains_oob() override
	{
		for (Chars::iterator i = chars.begin(); i != chars.end(); i++) {
			if (*i < 0) {
				return true;
			}
		}
		return false;
	}

	Chars chars;
};

/* Match all except one character (/[^abc]/). */
class NotCharSetNode: public CNode {
public:
	NotCharSetNode(Chars &chars): chars(chars)
	{
		type_flags |= NODE_TYPE_NOTCHARSET;
	}
	void follow(Cases &cases) override
	{
		if (!cases.otherwise)
			cases.otherwise = new NodeSet;
		for (Chars::iterator j = chars.begin(); j != chars.end(); j++) {
			NodeSet **x = &cases.cases[*j];
			if (!*x)
				*x = new NodeSet(*cases.otherwise);
		}
		/* Note: Add to the nonmatching characters after copying away
		 * the old otherwise state for the matching characters.
		 */
		cases.otherwise->insert(followpos.begin(), followpos.end());
		for (Cases::iterator i = cases.begin(); i != cases.end();
		     i++) {
			/* does not match oob transition chars */
			if (i->first.c >=0 && chars.find(i->first) == chars.end())
				i->second->insert(followpos.begin(),
						  followpos.end());
		}
	}
	int eq(Node *other) override
	{
		if (!other->is_type(NODE_TYPE_NOTCHARSET))
			return 0;

		NotCharSetNode *o = static_cast<NotCharSetNode *>(other);
		if (chars.size() != o->chars.size())
			return 0;

		for (Chars::iterator i = chars.begin(), j = o->chars.begin();
		     i != chars.end() && j != o->chars.end(); i++, j++) {
			if (*i != *j)
				return 0;
		}
		return 1;
	}
	ostream &dump(ostream &os) override
	{
		os << "[^";
		for (Chars::iterator i = chars.begin(); i != chars.end(); i++)
			os << *i;
		return os << ']';
	}

	int min_match_len() override
	{
		/* Inverse match does not match any oob char at this time
		 * so only count characters
		 */
		return 1;
	}

	bool contains_oob() override
	{
		for (Chars::iterator i = chars.begin(); i != chars.end(); i++) {
			if (*i < 0) {
				return false;
			}
		}
		return true;
	}

	Chars chars;
};

/* Match any character (/./). */
class AnyCharNode: public CNode {
public:
	AnyCharNode() { type_flags |= NODE_TYPE_ANYCHAR; }
	void follow(Cases &cases) override
	{
		if (!cases.otherwise)
			cases.otherwise = new NodeSet;
		cases.otherwise->insert(followpos.begin(), followpos.end());
		for (Cases::iterator i = cases.begin(); i != cases.end();
		     i++)
			/* does not match oob transition chars */
			if (i->first.c >= 0)
				i->second->insert(followpos.begin(), followpos.end());
	}
	int eq(Node *other) override
	{
		if (other->is_type(NODE_TYPE_ANYCHAR))
			return 1;
		return 0;
	}
	ostream &dump(ostream &os) override { return os << "."; }
};

/* Match a node zero or more times. (This is a unary operator.) */
class StarNode: public OneChildNode {
public:
	StarNode(Node *left): OneChildNode(left)
	{
		type_flags |= NODE_TYPE_STAR;
		nullable = true;
	}
	void compute_firstpos() override { firstpos = child[0]->firstpos; }
	void compute_lastpos() override { lastpos = child[0]->lastpos; }
	void compute_followpos() override
	{
		NodeSet from = child[0]->lastpos, to = child[0]->firstpos;
		for (NodeSet::iterator i = from.begin(); i != from.end(); i++) {
			(*i)->followpos.insert(to.begin(), to.end());
		}
	}
	int eq(Node *other) override
	{
		if (other->is_type(NODE_TYPE_STAR))
			return child[0]->eq(other->child[0]);
		return 0;
	}
	ostream &dump(ostream &os) override
	{
		os << '(';
		child[0]->dump(os);
		return os << ")*";
	}

	bool contains_oob() override { return child[0]->contains_oob(); }
};

/* Match a node zero or one times. */
class OptionalNode: public OneChildNode {
public:
	OptionalNode(Node *left): OneChildNode(left)
	{
		type_flags |= NODE_TYPE_OPTIONAL;
		nullable = true;
	}
	void compute_firstpos() override { firstpos = child[0]->firstpos; }
	void compute_lastpos() override { lastpos = child[0]->lastpos; }
	int eq(Node *other) override
	{
		if (other->is_type(NODE_TYPE_OPTIONAL))
			return child[0]->eq(other->child[0]);
		return 0;
	}
	ostream &dump(ostream &os) override
	{
		os << '(';
		child[0]->dump(os);
		return os << ")?";
	}
};

/* Match a node one or more times. (This is a unary operator.) */
class PlusNode: public OneChildNode {
public:
	PlusNode(Node *left): OneChildNode(left)
	{
		type_flags |= NODE_TYPE_PLUS;
	}
	void compute_nullable() override { nullable = child[0]->nullable; }
	void compute_firstpos() override { firstpos = child[0]->firstpos; }
	void compute_lastpos() override { lastpos = child[0]->lastpos; }
	void compute_followpos() override
	{
		NodeSet from = child[0]->lastpos, to = child[0]->firstpos;
		for (NodeSet::iterator i = from.begin(); i != from.end(); i++) {
			(*i)->followpos.insert(to.begin(), to.end());
		}
	}
	int eq(Node *other) override {
		if (other->is_type(NODE_TYPE_PLUS))
			return child[0]->eq(other->child[0]);
		return 0;
	}
	ostream &dump(ostream &os) override {
		os << '(';
		child[0]->dump(os);
		return os << ")+";
	}
	int min_match_len() override { return child[0]->min_match_len(); }
	bool contains_oob() override { return child[0]->contains_oob(); }
};

/* Match a pair of consecutive nodes. */
class CatNode: public TwoChildNode {
public:
	CatNode(Node *left, Node *right): TwoChildNode(left, right)
	{
		type_flags |= NODE_TYPE_CAT;
	}
	void compute_nullable() override
	{
		nullable = child[0]->nullable && child[1]->nullable;
	}
	void compute_firstpos() override
	{
		if (child[0]->nullable)
			firstpos = child[0]->firstpos + child[1]->firstpos;
		else
			firstpos = child[0]->firstpos;
	}
	void compute_lastpos() override
	{
		if (child[1]->nullable)
			lastpos = child[0]->lastpos + child[1]->lastpos;
		else
			lastpos = child[1]->lastpos;
	}
	void compute_followpos() override
	{
		NodeSet from = child[0]->lastpos, to = child[1]->firstpos;
		for (NodeSet::iterator i = from.begin(); i != from.end(); i++) {
			(*i)->followpos.insert(to.begin(), to.end());
		}
	}
	int eq(Node *other) override
	{
		if (other->is_type(NODE_TYPE_CAT)) {
			if (!child[0]->eq(other->child[0]))
				return 0;
			return child[1]->eq(other->child[1]);
		}
		return 0;
	}
	ostream &dump(ostream &os) override
	{
		child[0]->dump(os);
		child[1]->dump(os);
		return os;
	}
	void normalize(int dir) override;
	int min_match_len() override
	{
		int len = child[0]->min_match_len();
		if (child[0]->contains_oob()) {
			// oob characters are used to indicate when the DFA transitions
			// from matching the path to matching the xattrs. If the left child
			// contains an oob character, the right side doesn't contribute to
			// the path match.
			return len;
		}
		return len + child[1]->min_match_len();
	}
	bool contains_oob() override
	{
		return child[0]->contains_oob() || child[1]->contains_oob();
	}
};

/* Match one of two alternative nodes. */
class AltNode: public TwoChildNode {
public:
	AltNode(Node *left, Node *right): TwoChildNode(left, right)
	{
		type_flags |= NODE_TYPE_ALT;
	}
	void compute_nullable() override
	{
		nullable = child[0]->nullable || child[1]->nullable;
	}
	void compute_lastpos() override
	{
		lastpos = child[0]->lastpos + child[1]->lastpos;
	}
	void compute_firstpos() override
	{
		firstpos = child[0]->firstpos + child[1]->firstpos;
	}
	int eq(Node *other) override
	{
		if (other->is_type(NODE_TYPE_ALT)) {
			if (!child[0]->eq(other->child[0]))
				return 0;
			return child[1]->eq(other->child[1]);
		}
		return 0;
	}
	ostream &dump(ostream &os) override
	{
		os << '(';
		child[0]->dump(os);
		os << '|';
		child[1]->dump(os);
		os << ')';
		return os;
	}
	void normalize(int dir) override;
	int min_match_len() override
	{
		int m1, m2;
		m1 = child[0]->min_match_len();
		m2 = child[1]->min_match_len();
		if (m1 < m2) {
			return m1;
		}
		return m2;
	}
	bool contains_oob() override
	{
		return child[0]->contains_oob() || child[1]->contains_oob();
	}
};

class SharedNode: public ImportantNode {
public:
	SharedNode()
	{
		type_flags |= NODE_TYPE_SHARED;
	}
	void release(void) override
	{
		/* don't delete SharedNodes via release as they are shared, and
		 * will be deleted when the table they are stored in is deleted
		 */
	}

	void follow(Cases &cases __attribute__ ((unused))) override
	{
		/* Nothing to follow. */
	}

	/* requires shared nodes to be common by pointer */
	int eq(Node *other) override { return (this == other); }
};

/**
 * Indicate that a regular expression matches. An AcceptNode itself
 * doesn't match anything, so it will never generate any transitions.
 */
class AcceptNode: public SharedNode {
public:
	AcceptNode() { type_flags |= NODE_TYPE_ACCEPT; }
	int is_accept(void) override { return true; }
	int is_postprocess(void) override { return false; }
};

class MatchFlag: public AcceptNode {
public:
	MatchFlag(int priority, perm32_t perms, perm32_t audit): priority(priority), perms(perms), audit(audit)
	{
		type_flags |= NODE_TYPE_MATCHFLAG;
	}
<<<<<<< HEAD
	ostream &dump(ostream &os) override { return os << "< 0x" << hex << perms << std::dec << '>'; }
=======
	ostream &dump(ostream &os) { return os << "< 0x" << std::hex << perms << std::dec << '>'; }
>>>>>>> ec2549be

	int priority;
	perm32_t perms;
	perm32_t audit;
};

class ExactMatchFlag: public MatchFlag {
public:
	ExactMatchFlag(int priority, perm32_t perms, perm32_t audit): MatchFlag(priority, perms, audit)
	{
		type_flags |= NODE_TYPE_EXACTMATCHFLAG;
	}
};

class DenyMatchFlag: public MatchFlag {
public:
	DenyMatchFlag(int priority, perm32_t perms, perm32_t quiet): MatchFlag(priority, perms, quiet)
	{
		type_flags |= NODE_TYPE_DENYMATCHFLAG;
	}
};

class PromptMatchFlag: public MatchFlag {
public:
	PromptMatchFlag(int priority, perm32_t prompt, perm32_t audit): MatchFlag(priority, prompt, audit)
	{
		type_flags |= NODE_TYPE_PROMPTMATCHFLAG;
	}
};


/* Traverse the syntax tree depth-first in an iterator-like manner. */
class depth_first_traversal {
	std::stack<Node *>pos;
	void push_left(Node *node) {
		pos.push(node);

		while (node->is_type(NODE_TYPE_INNER)) {
			pos.push(node->child[0]);
			node = node->child[0];
		}
	}
public:
	depth_first_traversal(Node *node) { push_left(node); }
	Node *operator*() { return pos.top(); }
	Node *operator->() { return pos.top(); }
	operator  bool() { return !pos.empty(); }
	void operator++(int)
	{
		Node *last = pos.top();
		pos.pop();

		if (!pos.empty()) {
			/* no need to dynamic cast, as we just popped a node so
			 * the top node must be an inner node */
			InnerNode *node = (InnerNode *) (pos.top());
			if (node->child[1] && node->child[1] != last) {
				push_left(node->child[1]);
			}
		}
	}
};

struct node_counts {
	int charnode;
	int charset;
	int notcharset;
	int alt;
	int plus;
	int star;
	int optional;
	int any;
	int cat;
};

extern EpsNode epsnode;

int debug_tree(Node *t);
Node *simplify_tree(Node *t, optflags const &opts);
void label_nodes(Node *root);
unsigned long hash_NodeSet(NodeSet *ns);
void flip_tree(Node *node);


class NodeVec {
public:
	typedef ImportantNode ** iterator;
	iterator begin() { return nodes; }
	iterator end() { iterator t = nodes ? &nodes[len] : NULL; return t; }

	unsigned long hash;
	unsigned long len;
	ImportantNode **nodes;

	NodeVec(NodeSet *n)
	{
		hash = hash_NodeSet(n);
		len = n->size();
		nodes = new ImportantNode *[n->size()];

		unsigned int j = 0;
		for (NodeSet::iterator i = n->begin(); i != n->end(); i++, j++) {
			nodes[j] = *i;
		}
	}

	NodeVec(NodeSet *n, unsigned long h): hash(h)
	{
		len = n->size();
		nodes = new ImportantNode *[n->size()];
		ImportantNode **j = nodes;
		for (NodeSet::iterator i = n->begin(); i != n->end(); i++) {
			*(j++) = *i;
		}
	}

	~NodeVec()
	{
		delete [] nodes;
	}

	unsigned long size()const { return len; }

	bool operator<(NodeVec const &rhs)const
	{
		if (hash == rhs.hash) {
			if (len == rhs.size()) {
				for (unsigned int i = 0; i < len; i++) {
					if (nodes[i] != rhs.nodes[i])
						return nodes[i] < rhs.nodes[i];
				}
				return false;
			}
			return len < rhs.size();
		}
		return hash < rhs.hash;
	}
};

class CacheStats {
public:
	virtual ~CacheStats() {}
	unsigned long dup, sum, max;

	CacheStats(void): dup(0), sum(0), max(0) { };

	void clear(void) { dup = sum = max = 0; }
	virtual unsigned long size(void) const = 0;
};

struct deref_less_than {
       bool operator()(NodeVec * const &lhs, NodeVec * const &rhs)const
		{
			return *lhs < *rhs;
		}
};

class NodeVecCache: public CacheStats {
public:
	std::set<NodeVec *, deref_less_than> cache;

	NodeVecCache(void): cache() { };
	~NodeVecCache() override { clear(); };

	unsigned long size(void) const override { return cache.size(); }

	void clear()
	{
		for (std::set<NodeVec *>::iterator i = cache.begin();
		     i != cache.end(); i++) {
			delete *i;
		}
		cache.clear();
		CacheStats::clear();
	}

	NodeVec *insert(NodeSet *nodes)
	{
		if (!nodes)
			return NULL;
		std::pair<std::set<NodeVec *>::iterator,bool> uniq;
		NodeVec *nv = new NodeVec(nodes);
		uniq = cache.insert(nv);
		if (uniq.second == false) {
			delete nv;
			dup++;
		} else {
			sum += nodes->size();
			if (nodes->size() > max)
				max = nodes->size();
		}
		delete(nodes);
		return (*uniq.first);
	}
};

#endif /* __LIBAA_RE_EXPR */<|MERGE_RESOLUTION|>--- conflicted
+++ resolved
@@ -889,11 +889,8 @@
 	{
 		type_flags |= NODE_TYPE_MATCHFLAG;
 	}
-<<<<<<< HEAD
-	ostream &dump(ostream &os) override { return os << "< 0x" << hex << perms << std::dec << '>'; }
-=======
-	ostream &dump(ostream &os) { return os << "< 0x" << std::hex << perms << std::dec << '>'; }
->>>>>>> ec2549be
+	
+	ostream &dump(ostream &os) override { return os << "< 0x" << std::hex << perms << std::dec << '>'; }
 
 	int priority;
 	perm32_t perms;
