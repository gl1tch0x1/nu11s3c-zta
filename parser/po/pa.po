# translation of apparmor-parser.pa.po to Panjabi
#
# A S Alam <aalam@users.sf.net>, 2007.
# ASB <aalam@users.sf.net>, 2007.
msgid ""
msgstr ""
"Project-Id-Version: apparmor-parser.pa\n"
"Report-Msgid-Bugs-To: apparmor-general@forge.novell.com\n"
"POT-Creation-Date: 2013-11-14 10:18-0800\n"
"PO-Revision-Date: 2013-11-15 03:31+0000\n"
"Last-Translator: A S Alam <aalam@users.sf.net>\n"
"Language-Team: Panjabi <punjabi-l10n@lists.sf.net>\n"
"MIME-Version: 1.0\n"
"Content-Type: text/plain; charset=UTF-8\n"
"Content-Transfer-Encoding: 8bit\n"
<<<<<<< HEAD
"X-Launchpad-Export-Date: 2013-11-15 05:15+0000\n"
=======
"X-Launchpad-Export-Date: 2013-11-16 05:14+0000\n"
>>>>>>> 252829ae
"X-Generator: Launchpad (build 16831)\n"

#: ../parser_include.c:113
msgid "Error: Out of memory.\n"
msgstr "ਗਲਤੀ: ਮੈਮੋਰੀ ਖਤਮ ਹੋਈ।\n"

#: ../parser_include.c:123
#, c-format
msgid "Error: basedir %s is not a directory, skipping.\n"
msgstr "ਗਲਤੀ: basedir %s ਇੱਕ ਡਾਇਰੈਕਟਰੀ ਨਹੀਂ ਹੈ, ਛੱਡਿਆ ਜਾ ਰਿਹਾ ਹੈ।\n"

#: ../parser_include.c:137
#, c-format
msgid "Error: Could not add directory %s to search path.\n"
msgstr "ਗਲਤੀ: ਡਾਇਰੈਕਟਰੀ %s ਖੋਜ ਮਾਰਗ 'ਚ ਸ਼ਾਮਲ ਨਹੀਂ ਕੀਤੀ ਜਾ ਸਕੀ।\n"

#: ../parser_include.c:147
msgid "Error: Could not allocate memory.\n"
msgstr "ਗਲਤੀ: ਮੈਮੋਰੀ ਜਾਰੀ ਨਹੀਂ ਕੀਤੀ ਜਾ ਸਕੀ।\n"

#: ../parser_interface.c:69 ../parser_interface.c:72
msgid "Bad write position\n"
msgstr "ਗਲਤ ਲਿਖਣ ਸਥਿਤੀ\n"

#: ../parser_interface.c:72 ../parser_interface.c:75
msgid "Permission denied\n"
msgstr "ਅਧਿਕਾਰ ਪਾਬੰਦੀ\n"

#: ../parser_interface.c:75 ../parser_interface.c:78
msgid "Out of memory\n"
msgstr "ਮੈਮੋਰੀ ਤੋਂ ਬਾਹਰ\n"

#: ../parser_interface.c:78 ../parser_interface.c:81
msgid "Couldn't copy profile: Bad memory address\n"
msgstr ""

#: ../parser_interface.c:81 ../parser_interface.c:84
msgid "Profile doesn't conform to protocol\n"
msgstr ""

#: ../parser_interface.c:84 ../parser_interface.c:87
msgid "Profile does not match signature\n"
msgstr "ਪਰੋਫਾਇਲ ਦਸਤਖਤ ਨਹੀਂ ਮਿਲਦੇ\n"

#: ../parser_interface.c:87 ../parser_interface.c:90
msgid "Profile version not supported by Apparmor module\n"
msgstr "ਪਰੋਫਾਇਲ ਵਰਜਨ ਅੱਪਾਰਮੋਰ ਮੋਡੀਊਲ ਵਲੋਂ ਸਹਾਇਕ ਨਹੀਂ ਹੈ\n"

#: ../parser_interface.c:90 ../parser_interface.c:93
msgid "Profile already exists\n"
msgstr "ਪਰੋਫਾਇਲ ਪਹਿਲਾਂ ਹੀ ਮੌਜੂਦ ਹੈ\n"

#: ../parser_interface.c:93 ../parser_interface.c:96
msgid "Profile doesn't exist\n"
msgstr "ਪਰੋਫਾਇਲ ਮੌਜੂਦ ਨਹੀਂ\n"

#: ../parser_interface.c:96 ../parser_interface.c:99
msgid "Permission denied; attempted to load a profile while confined?\n"
msgstr ""
<<<<<<< HEAD

#: ../parser_interface.c:99 ../parser_interface.c:102
#, c-format
msgid "Unknown error (%d): %s\n"
msgstr ""

=======

#: ../parser_interface.c:99 ../parser_interface.c:102
#, c-format
msgid "Unknown error (%d): %s\n"
msgstr ""

>>>>>>> 252829ae
#: ../parser_interface.c:116 ../parser_interface.c:119
#, c-format
msgid "%s: Unable to add \"%s\".  "
msgstr "%s: \"%s\" ਸ਼ਾਮਲ ਕਰਨ ਲਈ ਅਸਮਰੱਥ।  "

#: ../parser_interface.c:121 ../parser_interface.c:124
#, c-format
msgid "%s: Unable to replace \"%s\".  "
msgstr "%s: \"%s\" ਬਦਲਣ ਲਈ ਅਸਮਰੱਥ।  "

#: ../parser_interface.c:126 ../parser_interface.c:129
#, c-format
msgid "%s: Unable to remove \"%s\".  "
msgstr "%s: \"%s\" ਹਟਾਉਣ ਲਈ ਅਸਮਰੱਥ।  "

#: ../parser_interface.c:131 ../parser_interface.c:134
#, c-format
msgid "%s: Unable to write to stdout\n"
msgstr "%s: stdout ਉੱਤੇ ਲਿਖਣ ਲਈ ਅਸਮਰੱਥ\n"

#: ../parser_interface.c:135 ../parser_interface.c:138
#, c-format
msgid "%s: Unable to write to output file\n"
msgstr ""

#: ../parser_interface.c:138 ../parser_interface.c:162
#: ../parser_interface.c:141 ../parser_interface.c:165
#, c-format
msgid "%s: ASSERT: Invalid option: %d\n"
msgstr "%s: ASSERT: ਗਲਤ ਚੋਣ: %d\n"

#: ../parser_interface.c:147 ../parser_interface.c:150
#, c-format
msgid "Addition succeeded for \"%s\".\n"
msgstr ""

#: ../parser_interface.c:151 ../parser_interface.c:154
#, c-format
msgid "Replacement succeeded for \"%s\".\n"
msgstr ""

#: ../parser_interface.c:155 ../parser_interface.c:158
#, c-format
msgid "Removal succeeded for \"%s\".\n"
msgstr "ਸਫ਼ਲ \"%s\" ਲਈ ਹਟਾਉਣਾ\n"

#: ../parser_interface.c:251 ../parser_interface.c:254
#, c-format
msgid "PANIC bad increment buffer %p pos %p ext %p size %d res %p\n"
msgstr ""

#: ../parser_interface.c:656 ../parser_interface.c:658
#, c-format
msgid "profile %s network rules not enforced\n"
msgstr ""

#: ../parser_interface.c:666
msgid "Unknown pattern type\n"
msgstr ""

#: ../parser_interface.c:750 ../parser_interface.c:902
#: ../parser_interface.c:743 ../parser_interface.c:894
#, c-format
msgid "Unable to open %s - %s\n"
msgstr "%s - %s ਖੋਲ੍ਹਣ ਲਈ ਅਸਫ਼ਲ\n"

#: ../parser_interface.c:776 ../parser_interface.c:768
#, c-format
msgid "Memory Allocation Error: Unable to remove ^%s\n"
msgstr ""

#: ../parser_interface.c:789 ../parser_interface.c:781
#, c-format
msgid "Memory Allocation Error: Unable to remove %s:%s."
msgstr ""

#: ../parser_interface.c:810 ../parser_interface.c:802
msgid "unable to create work area\n"
msgstr "ਕੰਮ ਖੇਤਰ ਬਣਾਉਣ ਲਈ ਅਸਮਰੱਥ\n"

#: ../parser_interface.c:818 ../parser_interface.c:810
#, c-format
msgid "unable to serialize profile %s\n"
msgstr "ਪਰੋਫਾਇਲ %s ਸੀਰੀਅਲਾਈਜ਼ ਲਈ ਅਸਮਰੱਥ\n"

#: ../parser_interface.c:829 ../parser_interface.c:916
#: ../parser_interface.c:821 ../parser_interface.c:908
#, c-format
msgid "%s: Unable to write entire profile entry\n"
msgstr "%s: ਪੂਰੀ ਪਰੋਫਾਇਲ ਐਂਟਰੀ ਲਿਖਣ ਲਈ ਅਸਮਰੱਥ\n"

#: ../parser_interface.c:839 ../parser_interface.c:831
#, c-format
msgid "%s: Unable to write entire profile entry to cache\n"
msgstr ""

#: parser_lex.l:100 parser_lex.l:163
#, c-format
msgid "Could not open '%s'"
msgstr ""

#: parser_lex.l:104 parser_lex.l:167
#, c-format
msgid "fstat failed for '%s'"
msgstr ""

#: parser_lex.l:121
#, c-format
msgid "opendir failed '%s'"
msgstr ""

#: parser_lex.l:152
#, c-format
msgid "stat failed for '%s'"
msgstr ""

#: parser_lex.l:155 parser_lex.l:133
#, c-format
msgid "Could not open '%s' in '%s'"
msgstr ""

#: parser_lex.l:284 parser_lex.l:322 parser_lex.l:362 parser_lex.l:399
#: parser_lex.l:469 parser_lex.l:655 parser_lex.l:586
#, c-format
msgid "Found unexpected character: '%s'"
msgstr "ਅਚਾਨਕ ਅੱਖਰ ਮਿਲਿਆ: '%s'"

#: parser_lex.l:386 parser_lex.l:418
msgid "Variable declarations do not accept trailing commas"
msgstr ""

#: parser_lex.l:420
#, c-format
msgid "(network_mode) Found unexpected character: '%s'"
msgstr "(network_mode) ਅਣਜਾਣ ਅੱਖਰ ਮਿਲਿਆ: '%s'"

#: ../parser_main.c:333 ../parser_common.c:61
#, c-format
msgid "Warning from %s (%s%sline %d): %s"
msgstr ""

#: ../parser_main.c:531
#, c-format
msgid "%s: Could not allocate memory for subdomainbase mount point\n"
msgstr ""

#: ../parser_main.c:577 ../parser_main.c:616
#, c-format
msgid ""
"Warning: unable to find a suitable fs in %s, is it mounted?\n"
"Use --subdomainfs to override.\n"
msgstr ""

#: ../parser_main.c:597 ../parser_main.c:635
#, c-format
msgid ""
"%s: Sorry. You need root privileges to run this program.\n"
"\n"
msgstr ""
"%s: ਅਫਸੋਸ ਤੁਹਾਨੂੰ ਇਹ ਪਰੋਗਰਾਮ ਚਲਾਉਣ ਲਈ ਰੂਟ ਅਧਿਕਾਰ ਚਾਹੀਦੇ ਹਨ।\n"
"\n"

#: ../parser_main.c:604 ../parser_main.c:642
#, c-format
msgid ""
"%s: Warning! You've set this program setuid root.\n"
"Anybody who can run this program can update your AppArmor profiles.\n"
"\n"
msgstr ""
"%s: ਚੇਤਾਵਨੀ! ਤੁਸੀਂ ਇਹ ਪਰੋਗਰਾਮ ਲਈ setuid root ਸੈੱਟ ਕੀਤਾ ਹੈ।\n"
"ਕੋਈ ਵੀ, ਜੋ ਕਿ ਇਹ ਪਰੋਗਰਾਮ ਚਲਾ ਸਕਦਾ ਹੈ, ਉਹ ਤੁਹਾਡਾ ਅੱਪਆਰਮੋਰ ਪਰੋਫਾਇਲ ਅੱਪਡੇਟ ਕਰ "
"ਸਕਦਾ ਹੈ।\n"
"\n"

#: ../parser_main.c:704 ../parser_main.c:813 ../parser_main.c:836
#: ../parser_main.c:946
#, c-format
msgid "Error: Could not read profile %s: %s.\n"
msgstr "ਗਲਤੀ: ਪਰੋਫਾਇਲ %s ਪੜ੍ਹਿਆ ਨਹੀਂ ਜਾ ਸਕਿਆ: %s\n"

#: ../parser_main.c:718 ../parser_misc.c:270 parser_yacc.y:227
#: parser_yacc.y:374 parser_yacc.y:386 parser_yacc.y:484 parser_yacc.y:586
#: parser_yacc.y:624 parser_yacc.y:939 parser_yacc.y:948 parser_yacc.y:960
#: parser_yacc.y:1008 parser_yacc.y:1019 parser_yacc.y:1101 parser_yacc.y:1119
#: parser_yacc.y:1126 ../parser_main.c:850 ../parser_main.c:1015
#: ../parser_main.c:1229 ../parser_main.c:1283 ../parser_misc.c:431
#: parser_yacc.y:268 parser_yacc.y:416 parser_yacc.y:426 parser_yacc.y:537
#: parser_yacc.y:626 parser_yacc.y:976 parser_yacc.y:1021 parser_yacc.y:1030
#: parser_yacc.y:1042 parser_yacc.y:1078 parser_yacc.y:1082 parser_yacc.y:1092
#: parser_yacc.y:1102 parser_yacc.y:1201 parser_yacc.y:1223 parser_yacc.y:1234
#: parser_yacc.y:1309 parser_yacc.y:1327 parser_yacc.y:1334 parser_yacc.y:1385
msgid "Memory allocation error."
msgstr "ਮੈਮੋਰੀ ਜਾਰੀ ਕਰਨ ਗਲਤੀ।"

#: ../parser_main.c:740 ../parser_main.c:872
#, c-format
msgid "Cached load succeeded for \"%s\".\n"
msgstr ""

#: ../parser_main.c:744 ../parser_main.c:876
#, c-format
msgid "Cached reload succeeded for \"%s\".\n"
msgstr ""

#: ../parser_main.c:910 ../parser_main.c:1058
#, c-format
msgid "%s: Errors found in file. Aborting.\n"
msgstr "%s: ਫਾਇਲ 'ਚ ਗਲਤੀਆਂ ਮਿਲੀਆਂ। ਵਿੱਚੇ ਛੱਡਿਆ ਜਾਂਦਾ ਹੈ।\n"

#: ../parser_misc.c:426 ../parser_misc.c:597
msgid ""
"Uppercase qualifiers \"RWLIMX\" are deprecated, please convert to lowercase\n"
"See the apparmor.d(5) manpage for details.\n"
msgstr ""

#: ../parser_misc.c:467 ../parser_misc.c:474 ../parser_misc.c:638
#: ../parser_misc.c:645
msgid "Conflict 'a' and 'w' perms are mutually exclusive."
msgstr ""

#: ../parser_misc.c:491 ../parser_misc.c:662
msgid "Exec qualifier 'i' invalid, conflicting qualifier already specified"
msgstr ""

#: ../parser_misc.c:502 ../parser_misc.c:673
#, c-format
msgid ""
"Unconfined exec qualifier (%c%c) allows some dangerous environment variables "
"to be passed to the unconfined process; 'man 5 apparmor.d' for details.\n"
msgstr ""

#: ../parser_misc.c:510 ../parser_misc.c:551 ../parser_misc.c:681
#: ../parser_misc.c:722
#, c-format
msgid "Exec qualifier '%c' invalid, conflicting qualifier already specified"
msgstr ""

#: ../parser_misc.c:537 ../parser_misc.c:545 ../parser_misc.c:708
#: ../parser_misc.c:716
#, c-format
msgid ""
"Exec qualifier '%c%c' invalid, conflicting qualifier already specified"
msgstr ""

#: ../parser_misc.c:593 ../parser_misc.c:764
#, c-format
msgid "Internal: unexpected mode character '%c' in input"
msgstr ""

#: ../parser_misc.c:615 ../parser_misc.c:786
#, c-format
msgid "Internal error generated invalid perm 0x%llx\n"
msgstr ""

#: ../parser_misc.c:865 ../parser_symtab.c:561 ../parser_regex.c:626
#: ../parser_variable.c:229
#, c-format
msgid "AppArmor parser error: %s\n"
msgstr "AppArmor ਪਾਰਸ ਗਲਤੀ: %s\n"

#: ../parser_merge.c:92 ../parser_merge.c:91
msgid "Couldn't merge entries. Out of Memory\n"
msgstr "ਐਂਟਰੀਆਂ ਮਰਜ਼ ਨਹੀਂ ਕੀਤੀਆਂ ਜਾ ਸਕੀਆਂ। ਮੈਮੋਰੀ ਖਤਮ ਹੋਈ।\n"

#: ../parser_merge.c:111 ../parser_merge.c:113
#, c-format
msgid "profile %s: has merged rule %s with conflicting x modifiers\n"
msgstr ""

#: parser_yacc.y:236 parser_yacc.y:277
msgid "Profile attachment must begin with a '/'."
msgstr ""

#: parser_yacc.y:260 parser_yacc.y:302
msgid ""
"Profile names must begin with a '/', namespace or keyword 'profile' or 'hat'."
msgstr ""

#: parser_yacc.y:296 parser_yacc.y:338
#, c-format
msgid "Failed to create alias %s -> %s\n"
msgstr ""

#: parser_yacc.y:417 parser_yacc.y:460
msgid "Profile flag chroot_relative conflicts with namespace_relative"
msgstr ""

#: parser_yacc.y:421 parser_yacc.y:464
msgid "Profile flag mediate_deleted conflicts with delegate_deleted"
msgstr ""

#: parser_yacc.y:424 parser_yacc.y:467
msgid ""
"Profile flag attach_disconnected conflicts with no_attach_disconnected"
msgstr ""

#: parser_yacc.y:427 parser_yacc.y:470
msgid "Profile flag chroot_attach conflicts with chroot_no_attach"
msgstr ""

#: parser_yacc.y:441 parser_yacc.y:484
msgid "Profile flag 'debug' is no longer valid."
msgstr ""

#: parser_yacc.y:463 parser_yacc.y:506
#, c-format
msgid "Invalid profile flag: %s."
msgstr ""

#: parser_yacc.y:498 parser_yacc.y:520 parser_yacc.y:548
msgid "Assert: `rule' returned NULL."
msgstr ""

#: parser_yacc.y:501 parser_yacc.y:546 parser_yacc.y:552 parser_yacc.y:584
msgid ""
"Invalid mode, in deny rules 'x' must not be preceded by exec qualifier 'i', "
"'p', or 'u'"
msgstr ""

#: parser_yacc.y:524 parser_yacc.y:556
msgid ""
"Invalid mode, 'x' must be preceded by exec qualifier 'i', 'p', 'c', or 'u'"
msgstr ""

#: parser_yacc.y:549 parser_yacc.y:587
msgid "Invalid mode, 'x' must be preceded by exec qualifier 'i', 'p', or 'u'"
msgstr ""

#: parser_yacc.y:574 parser_yacc.y:612 parser_yacc.y:614
msgid "Assert: `network_rule' return invalid protocol."
msgstr ""

#: parser_yacc.y:649 parser_yacc.y:696
msgid "Assert: `change_profile' returned NULL."
msgstr ""

#: parser_yacc.y:680 parser_yacc.y:720
msgid "Assert: 'hat rule' returned NULL."
msgstr ""

#: parser_yacc.y:689 parser_yacc.y:729
msgid "Assert: 'local_profile rule' returned NULL."
msgstr ""

#: parser_yacc.y:824 parser_yacc.y:885
#, c-format
msgid "Unset boolean variable %s used in if-expression"
msgstr ""

#: parser_yacc.y:882 parser_yacc.y:986
msgid "unsafe rule missing exec permissions"
msgstr ""

#: parser_yacc.y:901 parser_yacc.y:954
msgid "subset can only be used with link rules."
msgstr ""

#: parser_yacc.y:903 parser_yacc.y:956
msgid "link and exec perms conflict on a file rule using ->"
msgstr ""

#: parser_yacc.y:905 parser_yacc.y:958
msgid "link perms are not allowed on a named profile transition.\n"
msgstr ""

#: parser_yacc.y:921 parser_yacc.y:1003
#, c-format
msgid "missing an end of line character? (entry: %s)"
msgstr "ਕੀ ਲਾਈਨ ਅੱਖਰ ਦਾ ਖਾਤਮਾ ਨਹੀਂ ਹੈ? (ਐਂਟਰੀ: %s)"

#: parser_yacc.y:975 parser_yacc.y:985 parser_yacc.y:1057 parser_yacc.y:1067
msgid "Invalid network entry."
msgstr "ਗਲਤ ਨੈੱਟਵਰਕ ਐਂਟਰੀ ਹੈ।"

#: parser_yacc.y:1039 parser_yacc.y:1048 parser_yacc.y:1254
#, c-format
msgid "Invalid capability %s."
msgstr ""

#: parser_yacc.y:1066 parser_yacc.y:1269
#, c-format
msgid "AppArmor parser error for %s%s%s at line %d: %s\n"
msgstr ""

#: parser_yacc.y:1072 parser_yacc.y:1275
#, c-format
msgid "AppArmor parser error,%s%s line %d: %s\n"
msgstr ""

#: ../parser_regex.c:244
#, c-format
msgid "%s: Illegal open {, nesting groupings not allowed\n"
msgstr ""

#: ../parser_regex.c:265 ../parser_regex.c:274
#, c-format
msgid "%s: Regex grouping error: Invalid number of items between {}\n"
msgstr ""

#: ../parser_regex.c:271 ../parser_regex.c:280
#, c-format
msgid ""
"%s: Regex grouping error: Invalid close }, no matching open { detected\n"
msgstr ""

#: ../parser_regex.c:337 ../parser_regex.c:343
#, c-format
msgid ""
"%s: Regex grouping error: Unclosed grouping or character class, expecting "
"close }\n"
msgstr ""
"%s: Regex ਗਰੁੱਪਿੰਗ ਗਲਤੀ। ਨਾ-ਬੰਦ ਹੋਈ ਗਰੁੱਪਿੰਗ ਜਾਂ ਅੱਖਰ ਕਲਾਸ, ਬੰਦ } ਦੀ ਲੋੜ ਸੀ\n"

#: ../parser_regex.c:351 ../parser_regex.c:357
#, c-format
msgid "%s: Internal buffer overflow detected, %d characters exceeded\n"
msgstr "%s: ਅੰਦਰੂਨੀ ਬਫ਼ਰ ਓਵਰਫਲੋ ਮਿਲਿਆ, %d ਅੱਖਰ ਵੱਧ ਗਏ ਹਨ\n"

#: ../parser_regex.c:355 ../parser_regex.c:361
#, c-format
msgid "%s: Unable to parse input line '%s'\n"
msgstr "%s: ਇੰਪੁੱਟ ਲਾਈਨ '%s' ਪਾਰਸ ਕਰਨ ਲਈ ਅਸਮਰੱਥ\n"

#: ../parser_regex.c:397 ../parser_regex.c:405
#, c-format
msgid "%s: Invalid profile name '%s' - bad regular expression\n"
msgstr ""

#: ../parser_policy.c:202 ../parser_policy.c:402
#, c-format
msgid "ERROR merging rules for profile %s, failed to load\n"
msgstr "ਪਰੋਫਾਇਲ %s ਲਈ ਰੂਲ ਮਿਲਾਨ ਕਰਨ ਦੌਰਾਨ ਗਲਤੀ, ਲੋਡ ਕਰਨ ਲਈ ਫੇਲ੍ਹ\n"

#: ../parser_policy.c:234
#, c-format
msgid ""
"ERROR profile %s contains policy elements not usable with this kernel:\n"
"\t'*', '?', character ranges, and alternations are not allowed.\n"
"\t'**' may only be used at the end of a rule.\n"
msgstr ""

#: ../parser_policy.c:279 ../parser_policy.c:359
#, c-format
msgid "ERROR processing regexs for profile %s, failed to load\n"
msgstr "ਪਰੋਫਾਇਲ %s regexs ਪਰੋਸੈਸ ਕਰਨ ਦੌਰਾਨ ਗਲਤੀ, ਲੋਡ ਕਰਨ ਲਈ ਫੇਲ੍ਹ\n"

#: ../parser_policy.c:306 ../parser_policy.c:389
#, c-format
msgid "ERROR expanding variables for profile %s, failed to load\n"
msgstr "ਪਰੋਫਾਇਲ %s ਲਈ ਵੇਰੀਬਲ ਐਕਸਪੈਂਡ ਕਰਨ ਦੌਰਾਨ ਗਲਤੀ, ਲੋਡ ਕਰਨ ਲਈ ਫੇਲ੍ਹ\n"

#: ../parser_policy.c:390 ../parser_policy.c:382
#, c-format
msgid "ERROR adding hat access rule for profile %s\n"
msgstr ""

#: ../parser_policy.c:490 ../parser_policy.c:271
#, c-format
msgid "ERROR in profile %s, failed to load\n"
msgstr "%s ਪਰੋਫਾਇਲ ਵਿੱਚ ਗਲਤੀ, ਲੋਡ ਕਰਨ ਲਈ ਫੇਲ੍ਹ\n"

#: ../parser_policy.c:675
#, c-format
msgid "%s: Errors found during postprocessing.  Aborting.\n"
msgstr ""

#: ../parser_policy.c:682 ../parser_policy.c:704
#, c-format
msgid "%s: Errors found during regex postprocess.  Aborting.\n"
msgstr "%s: regex ਪੋਸਟ-ਪਰੋਸੈਸ ਦੌਰਾਨ ਗਲਤੀਆਂ ਮਿਲੀਆਂ।  ਅਧੂਰਾ ਖਤਮ।\n"

#: ../parser_policy.c:689
#, c-format
msgid "%s: Errors found during postprocess.  Aborting.\n"
msgstr ""

#: ../parser_policy.c:696
#, c-format
msgid "%s: Errors found in combining rules postprocessing. Aborting.\n"
msgstr "%s:ਪੋਸਟ-ਪਰੋਸੈਸਿੰਗ ਰੂਲ ਜੋੜਨ ਦੌਰਾਨ ਗਲਤੀਆਂ ਮਿਲੀਆਂ। ਅਧੂਰਾ ਛੱਡਿਆ।\n"

#: parser_lex.l:180
#, c-format
msgid "Could not process include directory '%s' in '%s'"
msgstr ""

#: ../parser_main.c:660
msgid "Feature buffer full."
msgstr ""

#: ../parser_main.c:1115 ../parser_main.c:1132
msgid "Out of memory"
msgstr ""

#: ../parser_main.c:1182
#, c-format
msgid "Can't create cache directory: %s\n"
msgstr ""

#: ../parser_main.c:1185
#, c-format
msgid "File in cache directory location: %s\n"
msgstr ""

#: ../parser_main.c:1188
#, c-format
msgid "Can't update cache directory: %s\n"
msgstr ""

#: ../parser_misc.c:833
#, c-format
msgid "Internal: unexpected DBus mode character '%c' in input"
msgstr ""

#: ../parser_misc.c:857
#, c-format
msgid "Internal error generated invalid DBus perm 0x%x\n"
msgstr ""

#: parser_yacc.y:575
msgid "deny prefix not allowed"
msgstr ""
<<<<<<< HEAD

#: parser_yacc.y:612
msgid "owner prefix not allowed"
msgstr ""

#: parser_yacc.y:660
msgid "owner prefix not allow on mount rules"
msgstr ""

#: parser_yacc.y:677
msgid "owner prefix not allow on dbus rules"
msgstr ""

#: parser_yacc.y:704
msgid "owner prefix not allow on capability rules"
msgstr ""

#: parser_yacc.y:1357
#, c-format
msgid "invalid mount conditional %s%s"
msgstr ""

#: parser_yacc.y:1374
msgid "bad mount rule"
msgstr ""

#: parser_yacc.y:1381
msgid "mount point conditions not currently supported"
msgstr ""

#: parser_yacc.y:1398
#, c-format
msgid "invalid pivotroot conditional '%s'"
msgstr ""

#: ../parser_regex.c:241
#, c-format
msgid ""
"%s: Regex grouping error: Invalid close ], no matching open [ detected\n"
msgstr ""

#: ../parser_regex.c:257
#, c-format
msgid "%s: Regex grouping error: Exceeded maximum nesting of {}\n"
msgstr ""

#: ../parser_policy.c:366
#, c-format
msgid "ERROR processing policydb rules for profile %s, failed to load\n"
msgstr ""

#: ../parser_policy.c:396
#, c-format
msgid "ERROR replacing aliases for profile %s, failed to load\n"
msgstr ""

#~ msgid "Error: Could not allocate temporary file.\n"
#~ msgstr "ਗਲਤੀ: ਆਰਜ਼ੀ ਫਾਇਲ ਜਾਰੀ ਨਹੀਂ ਕੀਤੀ ਜਾ ਸਕੀ।\n"

#~ msgid "Error: Could not allocate buffer for include at line %d in %s.\n"
#~ msgstr "ਗਲਤੀ: ਲਾਈਨ %d ਉੱਤੇ %s ਵਿੱਚ include ਲਈ ਬਫ਼ਰ ਦਿੱਤਾ ਨਹੀਂ ਜਾ ਸਕਿਆ।\n"

#~ msgid "Error: Bad include at line %d in %s.\n"
#~ msgstr "ਗਲਤੀ: ਲਾਈਨ %d ਉੱਤੇ %s ਵਿੱਚ ਖਰਾਬ include।\n"

#~ msgid "Error: #include %s%c not found at line %d in %s.\n"
#~ msgstr "ਗਲਤੀ: #include %s%c ਲਾਈਨ %d ਉੱਤੇ %s ਵਿੱਚ ਨਹੀਂ ਮਿਲਿਆ।\n"

#~ msgid "Couldn't copy profile Bad memory address\n"
#~ msgstr "ਗਲਤ ਮੈਮੋਰੀ ਐਡਰੈੱਸ ਕਰਕੇ ਪਰੋਫਾਇਲ ਨਕਲ ਨਹੀਂ ਕੀਤਾ ਜਾ ਸਕਿਆ।\n"

#~ msgid "Unknown error\n"
#~ msgstr "ਅਣਜਾਣ ਗਲਤੀ\n"

#~ msgid "Warning (%s line %d): %s"
#~ msgstr "ਚੇਤਾਵਨੀ (%s ਲਾਈਨ %d): %s"

#~ msgid "AppArmor parser error in %s at line %d: %s\n"
#~ msgstr "%s ਵਿੱਚ ਅੱਪਆਰਮੋਰ ਪਾਰਸ ਗਲਤੀ, ਲਾਈਨ %d: %s\n"

#~ msgid "AppArmor parser error, line %d: %s\n"
#~ msgstr "ਅੱਪਆਰਮੋਰ ਪਾਰਸ ਗਲਤੀ, ਲਾਈਨ %d: %s\n"

#~ msgid "%s: Failed to compile regex '%s' [original: '%s']\n"
#~ msgstr "%s: regex '%s' [ਅਸਲ: '%s'] ਕੰਪਾਇਲ ਕਰਨ ਲਈ ਫੇਲ੍ਹ\n"

#~ msgid "%s: error near               "
#~ msgstr "%s: ਗਲਤੀ ਹੈ ਨੇੜੇ               "

#~ msgid "%s: error reason: '%s'\n"
#~ msgstr "%s: ਗਲਤੀ ਕਾਰਨ: '%s'\n"

#~ msgid "%s: Failed to compile regex '%s' [original: '%s'] - malloc failed\n"
#~ msgstr "%s: regex '%s' [ਅਸਲ: '%s'] ਕੰਪਾਇਲ ਕਰਨ ਲਈ ਫੇਲ੍ਹ - malloc ਫੇਲ੍ਹ ਹੋਇਆ\n"
=======
>>>>>>> 252829ae

#: parser_yacc.y:612
msgid "owner prefix not allowed"
msgstr ""

#: parser_yacc.y:660
msgid "owner prefix not allow on mount rules"
msgstr ""

#: parser_yacc.y:677
msgid "owner prefix not allow on dbus rules"
msgstr ""

#: parser_yacc.y:704
msgid "owner prefix not allow on capability rules"
msgstr ""

#: parser_yacc.y:1357
#, c-format
msgid "invalid mount conditional %s%s"
msgstr ""

#: parser_yacc.y:1374
msgid "bad mount rule"
msgstr ""

#: parser_yacc.y:1381
msgid "mount point conditions not currently supported"
msgstr ""

#: parser_yacc.y:1398
#, c-format
msgid "invalid pivotroot conditional '%s'"
msgstr ""

#: ../parser_regex.c:241
#, c-format
msgid ""
"%s: Regex grouping error: Invalid close ], no matching open [ detected\n"
msgstr ""

#: ../parser_regex.c:257
#, c-format
msgid "%s: Regex grouping error: Exceeded maximum nesting of {}\n"
msgstr ""

#: ../parser_policy.c:366
#, c-format
msgid "ERROR processing policydb rules for profile %s, failed to load\n"
msgstr ""

#: ../parser_policy.c:396
#, c-format
msgid "ERROR replacing aliases for profile %s, failed to load\n"
msgstr ""<|MERGE_RESOLUTION|>--- conflicted
+++ resolved
@@ -13,11 +13,7 @@
 "MIME-Version: 1.0\n"
 "Content-Type: text/plain; charset=UTF-8\n"
 "Content-Transfer-Encoding: 8bit\n"
-<<<<<<< HEAD
-"X-Launchpad-Export-Date: 2013-11-15 05:15+0000\n"
-=======
 "X-Launchpad-Export-Date: 2013-11-16 05:14+0000\n"
->>>>>>> 252829ae
 "X-Generator: Launchpad (build 16831)\n"
 
 #: ../parser_include.c:113
@@ -77,21 +73,12 @@
 #: ../parser_interface.c:96 ../parser_interface.c:99
 msgid "Permission denied; attempted to load a profile while confined?\n"
 msgstr ""
-<<<<<<< HEAD
 
 #: ../parser_interface.c:99 ../parser_interface.c:102
 #, c-format
 msgid "Unknown error (%d): %s\n"
 msgstr ""
 
-=======
-
-#: ../parser_interface.c:99 ../parser_interface.c:102
-#, c-format
-msgid "Unknown error (%d): %s\n"
-msgstr ""
-
->>>>>>> 252829ae
 #: ../parser_interface.c:116 ../parser_interface.c:119
 #, c-format
 msgid "%s: Unable to add \"%s\".  "
@@ -614,7 +601,6 @@
 #: parser_yacc.y:575
 msgid "deny prefix not allowed"
 msgstr ""
-<<<<<<< HEAD
 
 #: parser_yacc.y:612
 msgid "owner prefix not allowed"
@@ -669,100 +655,4 @@
 #: ../parser_policy.c:396
 #, c-format
 msgid "ERROR replacing aliases for profile %s, failed to load\n"
-msgstr ""
-
-#~ msgid "Error: Could not allocate temporary file.\n"
-#~ msgstr "ਗਲਤੀ: ਆਰਜ਼ੀ ਫਾਇਲ ਜਾਰੀ ਨਹੀਂ ਕੀਤੀ ਜਾ ਸਕੀ।\n"
-
-#~ msgid "Error: Could not allocate buffer for include at line %d in %s.\n"
-#~ msgstr "ਗਲਤੀ: ਲਾਈਨ %d ਉੱਤੇ %s ਵਿੱਚ include ਲਈ ਬਫ਼ਰ ਦਿੱਤਾ ਨਹੀਂ ਜਾ ਸਕਿਆ।\n"
-
-#~ msgid "Error: Bad include at line %d in %s.\n"
-#~ msgstr "ਗਲਤੀ: ਲਾਈਨ %d ਉੱਤੇ %s ਵਿੱਚ ਖਰਾਬ include।\n"
-
-#~ msgid "Error: #include %s%c not found at line %d in %s.\n"
-#~ msgstr "ਗਲਤੀ: #include %s%c ਲਾਈਨ %d ਉੱਤੇ %s ਵਿੱਚ ਨਹੀਂ ਮਿਲਿਆ।\n"
-
-#~ msgid "Couldn't copy profile Bad memory address\n"
-#~ msgstr "ਗਲਤ ਮੈਮੋਰੀ ਐਡਰੈੱਸ ਕਰਕੇ ਪਰੋਫਾਇਲ ਨਕਲ ਨਹੀਂ ਕੀਤਾ ਜਾ ਸਕਿਆ।\n"
-
-#~ msgid "Unknown error\n"
-#~ msgstr "ਅਣਜਾਣ ਗਲਤੀ\n"
-
-#~ msgid "Warning (%s line %d): %s"
-#~ msgstr "ਚੇਤਾਵਨੀ (%s ਲਾਈਨ %d): %s"
-
-#~ msgid "AppArmor parser error in %s at line %d: %s\n"
-#~ msgstr "%s ਵਿੱਚ ਅੱਪਆਰਮੋਰ ਪਾਰਸ ਗਲਤੀ, ਲਾਈਨ %d: %s\n"
-
-#~ msgid "AppArmor parser error, line %d: %s\n"
-#~ msgstr "ਅੱਪਆਰਮੋਰ ਪਾਰਸ ਗਲਤੀ, ਲਾਈਨ %d: %s\n"
-
-#~ msgid "%s: Failed to compile regex '%s' [original: '%s']\n"
-#~ msgstr "%s: regex '%s' [ਅਸਲ: '%s'] ਕੰਪਾਇਲ ਕਰਨ ਲਈ ਫੇਲ੍ਹ\n"
-
-#~ msgid "%s: error near               "
-#~ msgstr "%s: ਗਲਤੀ ਹੈ ਨੇੜੇ               "
-
-#~ msgid "%s: error reason: '%s'\n"
-#~ msgstr "%s: ਗਲਤੀ ਕਾਰਨ: '%s'\n"
-
-#~ msgid "%s: Failed to compile regex '%s' [original: '%s'] - malloc failed\n"
-#~ msgstr "%s: regex '%s' [ਅਸਲ: '%s'] ਕੰਪਾਇਲ ਕਰਨ ਲਈ ਫੇਲ੍ਹ - malloc ਫੇਲ੍ਹ ਹੋਇਆ\n"
-=======
->>>>>>> 252829ae
-
-#: parser_yacc.y:612
-msgid "owner prefix not allowed"
-msgstr ""
-
-#: parser_yacc.y:660
-msgid "owner prefix not allow on mount rules"
-msgstr ""
-
-#: parser_yacc.y:677
-msgid "owner prefix not allow on dbus rules"
-msgstr ""
-
-#: parser_yacc.y:704
-msgid "owner prefix not allow on capability rules"
-msgstr ""
-
-#: parser_yacc.y:1357
-#, c-format
-msgid "invalid mount conditional %s%s"
-msgstr ""
-
-#: parser_yacc.y:1374
-msgid "bad mount rule"
-msgstr ""
-
-#: parser_yacc.y:1381
-msgid "mount point conditions not currently supported"
-msgstr ""
-
-#: parser_yacc.y:1398
-#, c-format
-msgid "invalid pivotroot conditional '%s'"
-msgstr ""
-
-#: ../parser_regex.c:241
-#, c-format
-msgid ""
-"%s: Regex grouping error: Invalid close ], no matching open [ detected\n"
-msgstr ""
-
-#: ../parser_regex.c:257
-#, c-format
-msgid "%s: Regex grouping error: Exceeded maximum nesting of {}\n"
-msgstr ""
-
-#: ../parser_policy.c:366
-#, c-format
-msgid "ERROR processing policydb rules for profile %s, failed to load\n"
-msgstr ""
-
-#: ../parser_policy.c:396
-#, c-format
-msgid "ERROR replacing aliases for profile %s, failed to load\n"
 msgstr ""