--- conflicted
+++ resolved
@@ -12,11 +12,7 @@
 "MIME-Version: 1.0\n"
 "Content-Type: text/plain; charset=UTF-8\n"
 "Content-Transfer-Encoding: 8bit\n"
-<<<<<<< HEAD
-"X-Launchpad-Export-Date: 2013-11-15 05:15+0000\n"
-=======
 "X-Launchpad-Export-Date: 2013-11-16 05:14+0000\n"
->>>>>>> 252829ae
 "X-Generator: Launchpad (build 16831)\n"
 
 #: ../parser_include.c:113
@@ -76,21 +72,12 @@
 #: ../parser_interface.c:96 ../parser_interface.c:99
 msgid "Permission denied; attempted to load a profile while confined?\n"
 msgstr ""
-<<<<<<< HEAD
 
 #: ../parser_interface.c:99 ../parser_interface.c:102
 #, c-format
 msgid "Unknown error (%d): %s\n"
 msgstr ""
 
-=======
-
-#: ../parser_interface.c:99 ../parser_interface.c:102
-#, c-format
-msgid "Unknown error (%d): %s\n"
-msgstr ""
-
->>>>>>> 252829ae
 #: ../parser_interface.c:116 ../parser_interface.c:119
 #, c-format
 msgid "%s: Unable to add \"%s\".  "
@@ -298,21 +285,12 @@
 #, c-format
 msgid "Cached reload succeeded for \"%s\".\n"
 msgstr ""
-<<<<<<< HEAD
 
 #: ../parser_main.c:910 ../parser_main.c:1058
 #, c-format
 msgid "%s: Errors found in file. Aborting.\n"
 msgstr "%s: Fel i filen. Avbryter.\n"
 
-=======
-
-#: ../parser_main.c:910 ../parser_main.c:1058
-#, c-format
-msgid "%s: Errors found in file. Aborting.\n"
-msgstr "%s: Fel i filen. Avbryter.\n"
-
->>>>>>> 252829ae
 #: ../parser_misc.c:426 ../parser_misc.c:597
 msgid ""
 "Uppercase qualifiers \"RWLIMX\" are deprecated, please convert to lowercase\n"
@@ -585,7 +563,6 @@
 msgid "ERROR expanding variables for profile %s, failed to load\n"
 msgstr ""
 "FEL vid expandering av variabler för profilen %s, det gick inte att läsa in\n"
-<<<<<<< HEAD
 
 #: ../parser_policy.c:390 ../parser_policy.c:382
 #, c-format
@@ -593,15 +570,6 @@
 msgstr ""
 "Ett fel inträffade när åtkomstregeln hat skulle läggas till för profilen %s\n"
 
-=======
-
-#: ../parser_policy.c:390 ../parser_policy.c:382
-#, c-format
-msgid "ERROR adding hat access rule for profile %s\n"
-msgstr ""
-"Ett fel inträffade när åtkomstregeln hat skulle läggas till för profilen %s\n"
-
->>>>>>> 252829ae
 #: ../parser_policy.c:490 ../parser_policy.c:271
 #, c-format
 msgid "ERROR in profile %s, failed to load\n"
@@ -628,7 +596,6 @@
 msgstr "%s: Fel i efterbearbetning av regelkombination. Avbryter.\n"
 
 #: parser_lex.l:180
-<<<<<<< HEAD
 #, c-format
 msgid "Could not process include directory '%s' in '%s'"
 msgstr ""
@@ -663,42 +630,6 @@
 
 #: ../parser_misc.c:857
 #, c-format
-=======
-#, c-format
-msgid "Could not process include directory '%s' in '%s'"
-msgstr ""
-
-#: ../parser_main.c:660
-msgid "Feature buffer full."
-msgstr ""
-
-#: ../parser_main.c:1115 ../parser_main.c:1132
-msgid "Out of memory"
-msgstr ""
-
-#: ../parser_main.c:1182
-#, c-format
-msgid "Can't create cache directory: %s\n"
-msgstr ""
-
-#: ../parser_main.c:1185
-#, c-format
-msgid "File in cache directory location: %s\n"
-msgstr ""
-
-#: ../parser_main.c:1188
-#, c-format
-msgid "Can't update cache directory: %s\n"
-msgstr ""
-
-#: ../parser_misc.c:833
-#, c-format
-msgid "Internal: unexpected DBus mode character '%c' in input"
-msgstr ""
-
-#: ../parser_misc.c:857
-#, c-format
->>>>>>> 252829ae
 msgid "Internal error generated invalid DBus perm 0x%x\n"
 msgstr ""
 
@@ -759,76 +690,4 @@
 #: ../parser_policy.c:396
 #, c-format
 msgid "ERROR replacing aliases for profile %s, failed to load\n"
-<<<<<<< HEAD
-msgstr ""
-
-#~ msgid "Error: Could not allocate temporary file.\n"
-#~ msgstr "Fel: Det gick inte att tilldela en temporär fil.\n"
-
-#~ msgid "Error: Could not allocate buffer for include at line %d in %s.\n"
-#~ msgstr ""
-#~ "Fel: Det gick inte att tilldela buffert för inkludering på rad %d i %s.\n"
-
-#~ msgid "Error: Bad include at line %d in %s.\n"
-#~ msgstr "Fel: Ogiltig inkludering på rad %d i %s.\n"
-
-#~ msgid "Error: #include %s%c not found at line %d in %s.\n"
-#~ msgstr "Fel: Det gick inte att hitta #include %s%c på rad %d i %s.\n"
-
-#~ msgid "Error: Exceeded %d levels of includes.  Not processing %s include.\n"
-#~ msgstr ""
-#~ "Fel: %d inkluderingsnivåer överskreds.  %s-inkluderingen bearbetas inte.\n"
-
-#~ msgid "Couldn't copy profile Bad memory address\n"
-#~ msgstr "Det gick inte att kopiera profilen. Felaktig minnesadress\n"
-
-#~ msgid "Unknown error\n"
-#~ msgstr "Okänt fel\n"
-
-#~ msgid "Warning (%s line %d): %s"
-#~ msgstr "Varning (%s rad %d): %s"
-
-#~ msgid "profile %s: has merged rule %s with multiple x modifiers\n"
-#~ msgstr "profilen %s: har kopplat regeln %s till flera x-modifierare\n"
-
-#~ msgid "Profile names must begin with a '/', or keyword 'profile'."
-#~ msgstr "Profilnamn måste börja med / eller nyckelordet profile."
-
-#~ msgid "Assert: `change_hat' returned NULL."
-#~ msgstr "Förutsättning: change_hat returnerade NULL."
-
-#~ msgid "link perms are not allowed on a named profile transtion.\n"
-#~ msgstr "link-behörigheter är inte tillåtna i en namngiven profilövergång.\n"
-
-#~ msgid "AppArmor parser error in %s at line %d: %s\n"
-#~ msgstr "AppArmor-behandlarfel i %s på rad %d: %s\n"
-
-#~ msgid "AppArmor parser error, line %d: %s\n"
-#~ msgstr "AppArmor-behandlarfel, rad %d: %s\n"
-
-#~ msgid "%s: Failed to compile regex '%s' [original: '%s']\n"
-#~ msgstr "%s: Det gick inte att kompilera regex %s [ursprungligen: '%s']\n"
-
-#~ msgid "%s: error near               "
-#~ msgstr "%s: fel i närheten av               "
-
-#~ msgid "%s: error reason: '%s'\n"
-#~ msgstr "%s: felorsak: '%s'\n"
-
-#~ msgid "%s: Failed to compile regex '%s' [original: '%s'] - malloc failed\n"
-#~ msgstr ""
-#~ "%s: Det gick inte att kompilera regex%s [ursprungligen: '%s'] - malloc "
-#~ "misslyckades\n"
-
-#~ msgid "%s permission: not supported on current system.\n"
-#~ msgstr "%s-behörighet kan inte användas med det nuvarande systemet.\n"
-
-#~ msgid "%s rule: not supported on current system.\n"
-#~ msgstr "%s-regel: kan inte användas med det nuvarande systemet.\n"
-
-#~ msgid "Profile names must begin with a '/', or keyword 'profile' or 'hat'."
-#~ msgstr ""
-#~ "Profilnamn måste börja med / eller något av nyckelorden profile och hat."
-=======
-msgstr ""
->>>>>>> 252829ae
+msgstr ""