# translation of apparmor-parser.el.po to Ελληνικά
# @TITLE@
# Copyright (C) 2006, SUSE Linux GmbH, Nuremberg
#
# This file is distributed under the same license as @PACKAGE@ package. FIRST
#
# Vasileios Giannakopoulos <billg@hellug.gr>, 2007.
# Kostas Boukouvalas <quantis@hellug.gr>, 2007.
# Vasileios Giannakopoulos <billg@billg.gr>, 2008.
msgid ""
msgstr ""
"Project-Id-Version: apparmor-parser.el\n"
"Report-Msgid-Bugs-To: apparmor-general@forge.novell.com\n"
"POT-Creation-Date: 2013-11-14 10:18-0800\n"
"PO-Revision-Date: 2013-11-15 01:42+0000\n"
"Last-Translator: Vasileios Giannakopoulos <Unknown>\n"
"Language-Team: Ελληνικά <billg@billg.gr>\n"
"MIME-Version: 1.0\n"
"Content-Type: text/plain; charset=UTF-8\n"
"Content-Transfer-Encoding: 8bit\n"
<<<<<<< HEAD
"X-Launchpad-Export-Date: 2013-11-15 05:15+0000\n"
=======
"X-Launchpad-Export-Date: 2013-11-16 05:13+0000\n"
>>>>>>> 252829ae
"X-Generator: Launchpad (build 16831)\n"

#: ../parser_include.c:113
msgid "Error: Out of memory.\n"
msgstr "Σφάλμα: Μνήμη πλήρης.\n"

#: ../parser_include.c:123
#, c-format
msgid "Error: basedir %s is not a directory, skipping.\n"
msgstr "Σφάλμα: Το basedir %s δεν είναι κατάλογος, παραβλέπεται.\n"

#: ../parser_include.c:137
#, c-format
msgid "Error: Could not add directory %s to search path.\n"
msgstr "Σφάλμα: Αδυναμία προσθήκης καταλόγου %s στη διαδρομή έρευνας.\n"

#: ../parser_include.c:147
msgid "Error: Could not allocate memory.\n"
msgstr "Σφάλμα: Αδυναμία προσδιορισμού μνήμης.\n"

#: ../parser_interface.c:69 ../parser_interface.c:72
msgid "Bad write position\n"
msgstr "Λάθος θέση εγγραφής\n"

#: ../parser_interface.c:72 ../parser_interface.c:75
msgid "Permission denied\n"
msgstr "Απαγορεύεται η πρόσβαση\n"

#: ../parser_interface.c:75 ../parser_interface.c:78
msgid "Out of memory\n"
msgstr "Μνήμη πλήρης\n"

#: ../parser_interface.c:78 ../parser_interface.c:81
msgid "Couldn't copy profile: Bad memory address\n"
msgstr ""

#: ../parser_interface.c:81 ../parser_interface.c:84
msgid "Profile doesn't conform to protocol\n"
msgstr "Το προφίλ δεν εναρμονίζεται με το πρωτόκολλο\n"

#: ../parser_interface.c:84 ../parser_interface.c:87
msgid "Profile does not match signature\n"
msgstr "Το προφίλ δεν ταιράζει με την υπογραφή\n"

#: ../parser_interface.c:87 ../parser_interface.c:90
msgid "Profile version not supported by Apparmor module\n"
msgstr "Η έκδοση προφίλ δεν υποστηρίζεται από την μονάδα Apparmor\n"

#: ../parser_interface.c:90 ../parser_interface.c:93
msgid "Profile already exists\n"
msgstr "Το προφίλ υπάρχει ήδη\n"

#: ../parser_interface.c:93 ../parser_interface.c:96
msgid "Profile doesn't exist\n"
msgstr "Το προφίλ δεν υπάρχει\n"

#: ../parser_interface.c:96 ../parser_interface.c:99
msgid "Permission denied; attempted to load a profile while confined?\n"
msgstr ""

#: ../parser_interface.c:99 ../parser_interface.c:102
#, c-format
msgid "Unknown error (%d): %s\n"
msgstr ""

#: ../parser_interface.c:116 ../parser_interface.c:119
#, c-format
msgid "%s: Unable to add \"%s\".  "
msgstr "%s: Αδυναμία προσθήκης \"%s\".  "

#: ../parser_interface.c:121 ../parser_interface.c:124
#, c-format
msgid "%s: Unable to replace \"%s\".  "
msgstr "%s: Αδυναμία αντικατάστασης \"%s\".  "

#: ../parser_interface.c:126 ../parser_interface.c:129
#, c-format
msgid "%s: Unable to remove \"%s\".  "
msgstr "%s Αδυναμία αφαίρεσης \"%s\".  "

#: ../parser_interface.c:131 ../parser_interface.c:134
#, c-format
msgid "%s: Unable to write to stdout\n"
msgstr "%s: Αδυναμία εγγραφής στο stdout\n"

#: ../parser_interface.c:135 ../parser_interface.c:138
#, c-format
msgid "%s: Unable to write to output file\n"
msgstr ""

#: ../parser_interface.c:138 ../parser_interface.c:162
#: ../parser_interface.c:141 ../parser_interface.c:165
#, c-format
msgid "%s: ASSERT: Invalid option: %d\n"
msgstr "%s ΠΑΡΕΜΒΑΣΗ: Λανθασμένη επιλογή: %d\n"

#: ../parser_interface.c:147 ../parser_interface.c:150
#, c-format
msgid "Addition succeeded for \"%s\".\n"
msgstr "Η προσθήκη υπερβαίνει για \"%s\".\n"

#: ../parser_interface.c:151 ../parser_interface.c:154
#, c-format
msgid "Replacement succeeded for \"%s\".\n"
msgstr "Η αντικατάσταση υπερβαίνει για \"%s\".\n"

#: ../parser_interface.c:155 ../parser_interface.c:158
#, c-format
msgid "Removal succeeded for \"%s\".\n"
msgstr "Removal succeeded for \"%s\".\n"

#: ../parser_interface.c:251 ../parser_interface.c:254
#, c-format
msgid "PANIC bad increment buffer %p pos %p ext %p size %d res %p\n"
msgstr "PANIC κακή ζώνη ποσοτήτων %p pos %p ext %p size %d res %p\n"

#: ../parser_interface.c:656 ../parser_interface.c:658
#, c-format
msgid "profile %s network rules not enforced\n"
msgstr ""

#: ../parser_interface.c:666
msgid "Unknown pattern type\n"
msgstr ""

#: ../parser_interface.c:750 ../parser_interface.c:902
#: ../parser_interface.c:743 ../parser_interface.c:894
#, c-format
msgid "Unable to open %s - %s\n"
msgstr "Αδυναμία ανοίγματος %s - %s\n"

#: ../parser_interface.c:776 ../parser_interface.c:768
#, c-format
msgid "Memory Allocation Error: Unable to remove ^%s\n"
msgstr ""

#: ../parser_interface.c:789 ../parser_interface.c:781
#, c-format
msgid "Memory Allocation Error: Unable to remove %s:%s."
msgstr ""

#: ../parser_interface.c:810 ../parser_interface.c:802
msgid "unable to create work area\n"
msgstr "αδυναμία δημιουργίας χώρου εργασίας\n"

#: ../parser_interface.c:818 ../parser_interface.c:810
#, c-format
msgid "unable to serialize profile %s\n"
msgstr "αδυναμία σειριοποίησης προφίλ %s\n"

#: ../parser_interface.c:829 ../parser_interface.c:916
#: ../parser_interface.c:821 ../parser_interface.c:908
#, c-format
msgid "%s: Unable to write entire profile entry\n"
msgstr "%s: Αδυναμία εγγραφής ολόκληρου του προφίλ\n"

#: ../parser_interface.c:839 ../parser_interface.c:831
#, c-format
msgid "%s: Unable to write entire profile entry to cache\n"
msgstr ""

#: parser_lex.l:100 parser_lex.l:163
#, c-format
msgid "Could not open '%s'"
msgstr ""

#: parser_lex.l:104 parser_lex.l:167
#, c-format
msgid "fstat failed for '%s'"
msgstr ""

#: parser_lex.l:121
#, c-format
msgid "opendir failed '%s'"
msgstr ""

#: parser_lex.l:152
#, c-format
msgid "stat failed for '%s'"
msgstr ""

#: parser_lex.l:155 parser_lex.l:133
#, c-format
msgid "Could not open '%s' in '%s'"
msgstr ""

#: parser_lex.l:284 parser_lex.l:322 parser_lex.l:362 parser_lex.l:399
#: parser_lex.l:469 parser_lex.l:655 parser_lex.l:586
#, c-format
msgid "Found unexpected character: '%s'"
msgstr "Βρέθηκε μη αναμενόμενος χαρακτήρας: '%s'"

#: parser_lex.l:386 parser_lex.l:418
msgid "Variable declarations do not accept trailing commas"
msgstr ""

#: parser_lex.l:420
#, c-format
msgid "(network_mode) Found unexpected character: '%s'"
msgstr ""

#: ../parser_main.c:333 ../parser_common.c:61
#, c-format
msgid "Warning from %s (%s%sline %d): %s"
msgstr ""

#: ../parser_main.c:531
#, c-format
msgid "%s: Could not allocate memory for subdomainbase mount point\n"
msgstr ""
"%s: Αδυναμία προσδιορισμού μνήμης για subdomainbase σημείο προσάρτησης\n"

#: ../parser_main.c:577 ../parser_main.c:616
#, c-format
msgid ""
"Warning: unable to find a suitable fs in %s, is it mounted?\n"
"Use --subdomainfs to override.\n"
msgstr ""

#: ../parser_main.c:597 ../parser_main.c:635
#, c-format
msgid ""
"%s: Sorry. You need root privileges to run this program.\n"
"\n"
msgstr ""
"%s: Συγγνώμη. Δεν έχετε δικαιώματα υπερχρήστη για να τρέξετε αυτό το "
"πρόγραμμα.\n"
"\n"

#: ../parser_main.c:604 ../parser_main.c:642
#, c-format
msgid ""
"%s: Warning! You've set this program setuid root.\n"
"Anybody who can run this program can update your AppArmor profiles.\n"
"\n"
msgstr ""
"%s: Προειδοποίηση! Έχετε ορίσει αυτό το πρόγραμμα setuid root.\n"
"Οποιοσδήποτε μπορεί να τρέξει αυτό το πρόγραμμα, μπορεί να ενημερώσει τα "
"προφίλ AppArmor.\n"
"\n"

#: ../parser_main.c:704 ../parser_main.c:813 ../parser_main.c:836
#: ../parser_main.c:946
#, c-format
msgid "Error: Could not read profile %s: %s.\n"
msgstr "Σφάλμα: Αδυναμία ανάγνωσης profile %s: %s.\n"

#: ../parser_main.c:718 ../parser_misc.c:270 parser_yacc.y:227
#: parser_yacc.y:374 parser_yacc.y:386 parser_yacc.y:484 parser_yacc.y:586
#: parser_yacc.y:624 parser_yacc.y:939 parser_yacc.y:948 parser_yacc.y:960
#: parser_yacc.y:1008 parser_yacc.y:1019 parser_yacc.y:1101 parser_yacc.y:1119
#: parser_yacc.y:1126 ../parser_main.c:850 ../parser_main.c:1015
#: ../parser_main.c:1229 ../parser_main.c:1283 ../parser_misc.c:431
#: parser_yacc.y:268 parser_yacc.y:416 parser_yacc.y:426 parser_yacc.y:537
#: parser_yacc.y:626 parser_yacc.y:976 parser_yacc.y:1021 parser_yacc.y:1030
#: parser_yacc.y:1042 parser_yacc.y:1078 parser_yacc.y:1082 parser_yacc.y:1092
#: parser_yacc.y:1102 parser_yacc.y:1201 parser_yacc.y:1223 parser_yacc.y:1234
#: parser_yacc.y:1309 parser_yacc.y:1327 parser_yacc.y:1334 parser_yacc.y:1385
msgid "Memory allocation error."
msgstr "Σφάλμα προσδιορισμού μνήμης."

#: ../parser_main.c:740 ../parser_main.c:872
#, c-format
msgid "Cached load succeeded for \"%s\".\n"
msgstr ""

#: ../parser_main.c:744 ../parser_main.c:876
#, c-format
msgid "Cached reload succeeded for \"%s\".\n"
msgstr ""

#: ../parser_main.c:910 ../parser_main.c:1058
#, c-format
msgid "%s: Errors found in file. Aborting.\n"
msgstr "%s: Βρέθηκαν σφάλματα στο αρχείο. Αποχώρηση.\n"

#: ../parser_misc.c:426 ../parser_misc.c:597
msgid ""
"Uppercase qualifiers \"RWLIMX\" are deprecated, please convert to lowercase\n"
"See the apparmor.d(5) manpage for details.\n"
msgstr ""
"Κεφαλαίοι χαρακτήρες \"RWLIMX\" αποφεύγονται, παρακαλώ αλλάξτε σε μικρά\n"
"Δείτε το apparmor.d(5) για λεπτομέρειες.\n"

#: ../parser_misc.c:467 ../parser_misc.c:474 ../parser_misc.c:638
#: ../parser_misc.c:645
msgid "Conflict 'a' and 'w' perms are mutually exclusive."
msgstr ""

#: ../parser_misc.c:491 ../parser_misc.c:662
msgid "Exec qualifier 'i' invalid, conflicting qualifier already specified"
msgstr "Χαρακτήρας exec 'i' λάθος, συμπλέκεται με ήδη υπάρχων χαρακτήρα"

#: ../parser_misc.c:502 ../parser_misc.c:673
#, c-format
msgid ""
"Unconfined exec qualifier (%c%c) allows some dangerous environment variables "
"to be passed to the unconfined process; 'man 5 apparmor.d' for details.\n"
msgstr ""

#: ../parser_misc.c:510 ../parser_misc.c:551 ../parser_misc.c:681
#: ../parser_misc.c:722
#, c-format
msgid "Exec qualifier '%c' invalid, conflicting qualifier already specified"
msgstr ""
"Χαρακτήρας exc '%c' λανθασμένος, συμπλέκεται με ήδη καθορισμένο χαρακτήρα"

#: ../parser_misc.c:537 ../parser_misc.c:545 ../parser_misc.c:708
#: ../parser_misc.c:716
#, c-format
msgid ""
"Exec qualifier '%c%c' invalid, conflicting qualifier already specified"
msgstr ""

#: ../parser_misc.c:593 ../parser_misc.c:764
#, c-format
msgid "Internal: unexpected mode character '%c' in input"
msgstr "Εσωτερικό: μη αναμενόμενη λειτουργία χαρακτήρα '%c' στην είσοδο"

#: ../parser_misc.c:615 ../parser_misc.c:786
#, c-format
msgid "Internal error generated invalid perm 0x%llx\n"
msgstr ""

#: ../parser_misc.c:865 ../parser_symtab.c:561 ../parser_regex.c:626
#: ../parser_variable.c:229
#, c-format
msgid "AppArmor parser error: %s\n"
msgstr "Σφάλμα αναλυτή AppArmor: %s\n"

#: ../parser_merge.c:92 ../parser_merge.c:91
msgid "Couldn't merge entries. Out of Memory\n"
msgstr "Αδυναμία συγχώνευσης εγγραφών. Μνήμη Πλήρης\n"

#: ../parser_merge.c:111 ../parser_merge.c:113
#, c-format
msgid "profile %s: has merged rule %s with conflicting x modifiers\n"
msgstr ""
<<<<<<< HEAD

#: parser_yacc.y:236 parser_yacc.y:277
msgid "Profile attachment must begin with a '/'."
msgstr ""

#: parser_yacc.y:260 parser_yacc.y:302
msgid ""
"Profile names must begin with a '/', namespace or keyword 'profile' or 'hat'."
msgstr ""

=======

#: parser_yacc.y:236 parser_yacc.y:277
msgid "Profile attachment must begin with a '/'."
msgstr ""

#: parser_yacc.y:260 parser_yacc.y:302
msgid ""
"Profile names must begin with a '/', namespace or keyword 'profile' or 'hat'."
msgstr ""

>>>>>>> 252829ae
#: parser_yacc.y:296 parser_yacc.y:338
#, c-format
msgid "Failed to create alias %s -> %s\n"
msgstr ""

#: parser_yacc.y:417 parser_yacc.y:460
msgid "Profile flag chroot_relative conflicts with namespace_relative"
msgstr ""

#: parser_yacc.y:421 parser_yacc.y:464
msgid "Profile flag mediate_deleted conflicts with delegate_deleted"
msgstr ""
<<<<<<< HEAD

#: parser_yacc.y:424 parser_yacc.y:467
msgid ""
"Profile flag attach_disconnected conflicts with no_attach_disconnected"
msgstr ""

#: parser_yacc.y:427 parser_yacc.y:470
msgid "Profile flag chroot_attach conflicts with chroot_no_attach"
msgstr ""

=======

#: parser_yacc.y:424 parser_yacc.y:467
msgid ""
"Profile flag attach_disconnected conflicts with no_attach_disconnected"
msgstr ""

#: parser_yacc.y:427 parser_yacc.y:470
msgid "Profile flag chroot_attach conflicts with chroot_no_attach"
msgstr ""

>>>>>>> 252829ae
#: parser_yacc.y:441 parser_yacc.y:484
msgid "Profile flag 'debug' is no longer valid."
msgstr ""

#: parser_yacc.y:463 parser_yacc.y:506
#, c-format
msgid "Invalid profile flag: %s."
msgstr ""

#: parser_yacc.y:498 parser_yacc.y:520 parser_yacc.y:548
msgid "Assert: `rule' returned NULL."
msgstr "Παρέμβαση: 'rule' επέστρεψε ΜΗΔΕΝ."

#: parser_yacc.y:501 parser_yacc.y:546 parser_yacc.y:552 parser_yacc.y:584
msgid ""
"Invalid mode, in deny rules 'x' must not be preceded by exec qualifier 'i', "
"'p', or 'u'"
msgstr ""

#: parser_yacc.y:524 parser_yacc.y:556
msgid ""
"Invalid mode, 'x' must be preceded by exec qualifier 'i', 'p', 'c', or 'u'"
msgstr ""

#: parser_yacc.y:549 parser_yacc.y:587
msgid "Invalid mode, 'x' must be preceded by exec qualifier 'i', 'p', or 'u'"
msgstr ""
"Σφάλμα λειτουργίας, το 'x' θα πρέπει να προηγείται του χαρακτήρα exec 'i', "
"'p' ή 'u'"

#: parser_yacc.y:574 parser_yacc.y:612 parser_yacc.y:614
msgid "Assert: `network_rule' return invalid protocol."
msgstr ""

#: parser_yacc.y:649 parser_yacc.y:696
msgid "Assert: `change_profile' returned NULL."
msgstr ""

#: parser_yacc.y:680 parser_yacc.y:720
msgid "Assert: 'hat rule' returned NULL."
msgstr "Παρέμβαση: 'hat rule' επέστρεψε ΜΗΔΕΝ."

#: parser_yacc.y:689 parser_yacc.y:729
msgid "Assert: 'local_profile rule' returned NULL."
msgstr ""

#: parser_yacc.y:824 parser_yacc.y:885
#, c-format
msgid "Unset boolean variable %s used in if-expression"
msgstr "Η μη ορισμένη μεταβλητή boolean %s χρησιμοποιήθηκε στην if-έκφραση"

#: parser_yacc.y:882 parser_yacc.y:986
msgid "unsafe rule missing exec permissions"
msgstr ""

#: parser_yacc.y:901 parser_yacc.y:954
msgid "subset can only be used with link rules."
msgstr ""

#: parser_yacc.y:903 parser_yacc.y:956
msgid "link and exec perms conflict on a file rule using ->"
msgstr ""

#: parser_yacc.y:905 parser_yacc.y:958
msgid "link perms are not allowed on a named profile transition.\n"
msgstr ""

#: parser_yacc.y:921 parser_yacc.y:1003
#, c-format
msgid "missing an end of line character? (entry: %s)"
msgstr "λείπει ένα τέλος στη γραμή χαρακτήρα; (εγγραφή: %s)"

#: parser_yacc.y:975 parser_yacc.y:985 parser_yacc.y:1057 parser_yacc.y:1067
msgid "Invalid network entry."
msgstr ""

#: parser_yacc.y:1039 parser_yacc.y:1048 parser_yacc.y:1254
#, c-format
msgid "Invalid capability %s."
msgstr ""

#: parser_yacc.y:1066 parser_yacc.y:1269
#, c-format
msgid "AppArmor parser error for %s%s%s at line %d: %s\n"
msgstr ""

#: parser_yacc.y:1072 parser_yacc.y:1275
#, c-format
msgid "AppArmor parser error,%s%s line %d: %s\n"
msgstr ""

#: ../parser_regex.c:244
#, c-format
msgid "%s: Illegal open {, nesting groupings not allowed\n"
msgstr "%s: Παράνομο άνοιγμα {, δεν επιτρέπονται ομαδοποιήσεις\n"

#: ../parser_regex.c:265 ../parser_regex.c:274
#, c-format
msgid "%s: Regex grouping error: Invalid number of items between {}\n"
msgstr ""
"%s: Σφάλμα ομαδοποίησης Regex: Λάθος αριθμός αντικειμένων μεταξύ {}\n"

#: ../parser_regex.c:271 ../parser_regex.c:280
#, c-format
msgid ""
"%s: Regex grouping error: Invalid close }, no matching open { detected\n"
msgstr ""
"%s: Σφάλμα ομαδοποίησης Regex: Λάθος κλείσιμο }, δεν βρέθηκε ταιριαστό "
"άνοιγμα {\n"

#: ../parser_regex.c:337 ../parser_regex.c:343
#, c-format
msgid ""
"%s: Regex grouping error: Unclosed grouping or character class, expecting "
"close }\n"
msgstr ""
"%s: Σφάλμα ομαδοποίησης Regex: Ανοιχτή ομαδοποίηση ή κλάσση χαρακτήρα, "
"αναμένεται κλείσιμο }\n"

#: ../parser_regex.c:351 ../parser_regex.c:357
#, c-format
msgid "%s: Internal buffer overflow detected, %d characters exceeded\n"
msgstr "%s: Εσωτερική διαρροή ζώνης ανιχνεύθηκε, υπέρβαση %d χαρακτήρων\n"

#: ../parser_regex.c:355 ../parser_regex.c:361
#, c-format
msgid "%s: Unable to parse input line '%s'\n"
msgstr "%s: Αδυναμία ανάλυσης γραμμής εισόδου '%s'\n"

#: ../parser_regex.c:397 ../parser_regex.c:405
#, c-format
msgid "%s: Invalid profile name '%s' - bad regular expression\n"
msgstr ""

#: ../parser_policy.c:202 ../parser_policy.c:402
#, c-format
msgid "ERROR merging rules for profile %s, failed to load\n"
msgstr "ΣΦΑΛΜΑ συγχώνευσης κανόνων για το προφίλ %s, αδυναμία φόρτωσης\n"

#: ../parser_policy.c:234
#, c-format
msgid ""
"ERROR profile %s contains policy elements not usable with this kernel:\n"
"\t'*', '?', character ranges, and alternations are not allowed.\n"
"\t'**' may only be used at the end of a rule.\n"
msgstr ""
"ΣΦΑΛΜΑ προφίλ %s περιέχει αντικείμενα πολιτικής που δε χρησιμοποιούνται από "
"αυτόν τον πυρήνα:\n"
"\t'*', '?', πεδία χαρακτήρων και αλλαγές δεν επιτρέπονται.\n"
"\t'**' μπορεί να χρησιμοποιηθεί μόνο στο τέλος.\n"

#: ../parser_policy.c:279 ../parser_policy.c:359
#, c-format
msgid "ERROR processing regexs for profile %s, failed to load\n"
msgstr "ΣΦΑΛΜΑ επεξεργασίας regexs για το προφίλ %s, αδυναμία φόρτωσης\n"

#: ../parser_policy.c:306 ../parser_policy.c:389
#, c-format
msgid "ERROR expanding variables for profile %s, failed to load\n"
msgstr "ΣΦΑΛΜΑ επέκτασης μεταβλητών για προφίλ %s, αδυναμία φόρτωσης\n"

#: ../parser_policy.c:390 ../parser_policy.c:382
#, c-format
msgid "ERROR adding hat access rule for profile %s\n"
msgstr ""

#: ../parser_policy.c:490 ../parser_policy.c:271
#, c-format
msgid "ERROR in profile %s, failed to load\n"
msgstr "ΣΦΑΛΜΑ το προφίλ %s, αδυναμία φόρτωσης\n"

#: ../parser_policy.c:675
#, c-format
msgid "%s: Errors found during postprocessing.  Aborting.\n"
msgstr ""

#: ../parser_policy.c:682 ../parser_policy.c:704
#, c-format
msgid "%s: Errors found during regex postprocess.  Aborting.\n"
msgstr ""
"%s: Βρέθηκαν σφάλματα κατα τη διάρκεια της μετεπεξεργασίας regex.  "
"Αποχώρηση.\n"

#: ../parser_policy.c:689
#, c-format
msgid "%s: Errors found during postprocess.  Aborting.\n"
msgstr ""

#: ../parser_policy.c:696
#, c-format
msgid "%s: Errors found in combining rules postprocessing. Aborting.\n"
msgstr ""
"%s: Βρέθηκαν σφάλματα στους συνδυαστικούς κανόνες μετεπεξεργασίας. "
"Αποχώρηση.\n"
<<<<<<< HEAD

#: parser_lex.l:180
#, c-format
msgid "Could not process include directory '%s' in '%s'"
msgstr ""

#: ../parser_main.c:660
msgid "Feature buffer full."
msgstr ""

#: ../parser_main.c:1115 ../parser_main.c:1132
msgid "Out of memory"
msgstr ""

#: ../parser_main.c:1182
#, c-format
msgid "Can't create cache directory: %s\n"
msgstr ""

#: ../parser_main.c:1185
#, c-format
msgid "File in cache directory location: %s\n"
msgstr ""

#: ../parser_main.c:1188
#, c-format
msgid "Can't update cache directory: %s\n"
msgstr ""

=======

#: parser_lex.l:180
#, c-format
msgid "Could not process include directory '%s' in '%s'"
msgstr ""

#: ../parser_main.c:660
msgid "Feature buffer full."
msgstr ""

#: ../parser_main.c:1115 ../parser_main.c:1132
msgid "Out of memory"
msgstr ""

#: ../parser_main.c:1182
#, c-format
msgid "Can't create cache directory: %s\n"
msgstr ""

#: ../parser_main.c:1185
#, c-format
msgid "File in cache directory location: %s\n"
msgstr ""

#: ../parser_main.c:1188
#, c-format
msgid "Can't update cache directory: %s\n"
msgstr ""

>>>>>>> 252829ae
#: ../parser_misc.c:833
#, c-format
msgid "Internal: unexpected DBus mode character '%c' in input"
msgstr ""

#: ../parser_misc.c:857
#, c-format
msgid "Internal error generated invalid DBus perm 0x%x\n"
msgstr ""

#: parser_yacc.y:575
msgid "deny prefix not allowed"
msgstr ""

#: parser_yacc.y:612
msgid "owner prefix not allowed"
msgstr ""

#: parser_yacc.y:660
msgid "owner prefix not allow on mount rules"
msgstr ""

#: parser_yacc.y:677
msgid "owner prefix not allow on dbus rules"
msgstr ""

#: parser_yacc.y:704
msgid "owner prefix not allow on capability rules"
msgstr ""

#: parser_yacc.y:1357
#, c-format
msgid "invalid mount conditional %s%s"
msgstr ""

#: parser_yacc.y:1374
msgid "bad mount rule"
msgstr ""

#: parser_yacc.y:1381
msgid "mount point conditions not currently supported"
msgstr ""

#: parser_yacc.y:1398
#, c-format
msgid "invalid pivotroot conditional '%s'"
msgstr ""

#: ../parser_regex.c:241
#, c-format
msgid ""
"%s: Regex grouping error: Invalid close ], no matching open [ detected\n"
msgstr ""

#: ../parser_regex.c:257
#, c-format
msgid "%s: Regex grouping error: Exceeded maximum nesting of {}\n"
msgstr ""

#: ../parser_policy.c:366
#, c-format
msgid "ERROR processing policydb rules for profile %s, failed to load\n"
msgstr ""

#: ../parser_policy.c:396
#, c-format
msgid "ERROR replacing aliases for profile %s, failed to load\n"
<<<<<<< HEAD
msgstr ""

#~ msgid "Error: Could not allocate temporary file.\n"
#~ msgstr "Σφάλμα: Αδυναμία προσδιορισμού προσωρινού αρχείου.\n"

#~ msgid "Error: Could not allocate buffer for include at line %d in %s.\n"
#~ msgstr ""
#~ "Σφάλμα: Αδυναμία προσδιορισμού ζώνης για συμπερίληψη στη γραμή %d στο %s.\n"

#~ msgid "Error: Bad include at line %d in %s.\n"
#~ msgstr "Σφάλμα: Κακή συμπερίληψη στη γραμμή %d στο %s.\n"

#~ msgid "Error: #include %s%c not found at line %d in %s.\n"
#~ msgstr "Σφάλμα: η #συμπερίληψη %s%c δεν βρέθηκε στη γραμμή %d στο %s.\n"

#~ msgid "Error: Exceeded %d levels of includes.  Not processing %s include.\n"
#~ msgstr ""
#~ "Σφάλμα: Υπερβαίνει %d επίπεδα συμπεριλήψεων.  Μη επεξεργασία της %s "
#~ "συμπερίληψης.\n"

#~ msgid "Couldn't copy profile Bad memory address\n"
#~ msgstr "Αδυναμία αντιγραφής profile Κακή διεύθυνση μνήμης\n"

#~ msgid "Unknown error\n"
#~ msgstr "Άγνωστο σφάλμα\n"

#~ msgid "Warning (%s line %d): %s"
#~ msgstr "Προειδοποίηση (%s γραμμή %d): %s"

#~ msgid "profile %s: has merged rule %s with multiple x modifiers\n"
#~ msgstr ""
#~ "το προφίλ %s: έχει συγχωνεύσει τον κανόνα %s με πολλαπλούς μετατροπείς x\n"

#~ msgid "AppArmor parser error in %s at line %d: %s\n"
#~ msgstr "Σφάλμα του αναλυτή AppArmor στο %s στη γραμμή %d: %s\n"

#~ msgid "AppArmor parser error, line %d: %s\n"
#~ msgstr "Σφάλμα αναλυτή AppArmor, γραμμή %d: %s\n"

#~ msgid "%s: Failed to compile regex '%s' [original: '%s']\n"
#~ msgstr "%s: Αδυναμία αποσφαλμάτωσης regex '%s' [original: '%s']\n"

#~ msgid "%s: error near               "
#~ msgstr "%s: σφάλμα κοντα               "

#~ msgid "%s: error reason: '%s'\n"
#~ msgstr "%s: λόγος σφάλματος: '%s'\n"

#~ msgid "%s: Failed to compile regex '%s' [original: '%s'] - malloc failed\n"
#~ msgstr ""
#~ "%s: Αδυναμία αποσφαλμάτωσης regex '%s' [original: '%s'] - αποτυχία malloc\n"
=======
msgstr ""
>>>>>>> 252829ae
<|MERGE_RESOLUTION|>--- conflicted
+++ resolved
@@ -18,11 +18,7 @@
 "MIME-Version: 1.0\n"
 "Content-Type: text/plain; charset=UTF-8\n"
 "Content-Transfer-Encoding: 8bit\n"
-<<<<<<< HEAD
-"X-Launchpad-Export-Date: 2013-11-15 05:15+0000\n"
-=======
 "X-Launchpad-Export-Date: 2013-11-16 05:13+0000\n"
->>>>>>> 252829ae
 "X-Generator: Launchpad (build 16831)\n"
 
 #: ../parser_include.c:113
@@ -361,7 +357,6 @@
 #, c-format
 msgid "profile %s: has merged rule %s with conflicting x modifiers\n"
 msgstr ""
-<<<<<<< HEAD
 
 #: parser_yacc.y:236 parser_yacc.y:277
 msgid "Profile attachment must begin with a '/'."
@@ -372,18 +367,6 @@
 "Profile names must begin with a '/', namespace or keyword 'profile' or 'hat'."
 msgstr ""
 
-=======
-
-#: parser_yacc.y:236 parser_yacc.y:277
-msgid "Profile attachment must begin with a '/'."
-msgstr ""
-
-#: parser_yacc.y:260 parser_yacc.y:302
-msgid ""
-"Profile names must begin with a '/', namespace or keyword 'profile' or 'hat'."
-msgstr ""
-
->>>>>>> 252829ae
 #: parser_yacc.y:296 parser_yacc.y:338
 #, c-format
 msgid "Failed to create alias %s -> %s\n"
@@ -396,7 +379,6 @@
 #: parser_yacc.y:421 parser_yacc.y:464
 msgid "Profile flag mediate_deleted conflicts with delegate_deleted"
 msgstr ""
-<<<<<<< HEAD
 
 #: parser_yacc.y:424 parser_yacc.y:467
 msgid ""
@@ -407,18 +389,6 @@
 msgid "Profile flag chroot_attach conflicts with chroot_no_attach"
 msgstr ""
 
-=======
-
-#: parser_yacc.y:424 parser_yacc.y:467
-msgid ""
-"Profile flag attach_disconnected conflicts with no_attach_disconnected"
-msgstr ""
-
-#: parser_yacc.y:427 parser_yacc.y:470
-msgid "Profile flag chroot_attach conflicts with chroot_no_attach"
-msgstr ""
-
->>>>>>> 252829ae
 #: parser_yacc.y:441 parser_yacc.y:484
 msgid "Profile flag 'debug' is no longer valid."
 msgstr ""
@@ -613,7 +583,6 @@
 msgstr ""
 "%s: Βρέθηκαν σφάλματα στους συνδυαστικούς κανόνες μετεπεξεργασίας. "
 "Αποχώρηση.\n"
-<<<<<<< HEAD
 
 #: parser_lex.l:180
 #, c-format
@@ -643,37 +612,6 @@
 msgid "Can't update cache directory: %s\n"
 msgstr ""
 
-=======
-
-#: parser_lex.l:180
-#, c-format
-msgid "Could not process include directory '%s' in '%s'"
-msgstr ""
-
-#: ../parser_main.c:660
-msgid "Feature buffer full."
-msgstr ""
-
-#: ../parser_main.c:1115 ../parser_main.c:1132
-msgid "Out of memory"
-msgstr ""
-
-#: ../parser_main.c:1182
-#, c-format
-msgid "Can't create cache directory: %s\n"
-msgstr ""
-
-#: ../parser_main.c:1185
-#, c-format
-msgid "File in cache directory location: %s\n"
-msgstr ""
-
-#: ../parser_main.c:1188
-#, c-format
-msgid "Can't update cache directory: %s\n"
-msgstr ""
-
->>>>>>> 252829ae
 #: ../parser_misc.c:833
 #, c-format
 msgid "Internal: unexpected DBus mode character '%c' in input"
@@ -741,58 +679,4 @@
 #: ../parser_policy.c:396
 #, c-format
 msgid "ERROR replacing aliases for profile %s, failed to load\n"
-<<<<<<< HEAD
-msgstr ""
-
-#~ msgid "Error: Could not allocate temporary file.\n"
-#~ msgstr "Σφάλμα: Αδυναμία προσδιορισμού προσωρινού αρχείου.\n"
-
-#~ msgid "Error: Could not allocate buffer for include at line %d in %s.\n"
-#~ msgstr ""
-#~ "Σφάλμα: Αδυναμία προσδιορισμού ζώνης για συμπερίληψη στη γραμή %d στο %s.\n"
-
-#~ msgid "Error: Bad include at line %d in %s.\n"
-#~ msgstr "Σφάλμα: Κακή συμπερίληψη στη γραμμή %d στο %s.\n"
-
-#~ msgid "Error: #include %s%c not found at line %d in %s.\n"
-#~ msgstr "Σφάλμα: η #συμπερίληψη %s%c δεν βρέθηκε στη γραμμή %d στο %s.\n"
-
-#~ msgid "Error: Exceeded %d levels of includes.  Not processing %s include.\n"
-#~ msgstr ""
-#~ "Σφάλμα: Υπερβαίνει %d επίπεδα συμπεριλήψεων.  Μη επεξεργασία της %s "
-#~ "συμπερίληψης.\n"
-
-#~ msgid "Couldn't copy profile Bad memory address\n"
-#~ msgstr "Αδυναμία αντιγραφής profile Κακή διεύθυνση μνήμης\n"
-
-#~ msgid "Unknown error\n"
-#~ msgstr "Άγνωστο σφάλμα\n"
-
-#~ msgid "Warning (%s line %d): %s"
-#~ msgstr "Προειδοποίηση (%s γραμμή %d): %s"
-
-#~ msgid "profile %s: has merged rule %s with multiple x modifiers\n"
-#~ msgstr ""
-#~ "το προφίλ %s: έχει συγχωνεύσει τον κανόνα %s με πολλαπλούς μετατροπείς x\n"
-
-#~ msgid "AppArmor parser error in %s at line %d: %s\n"
-#~ msgstr "Σφάλμα του αναλυτή AppArmor στο %s στη γραμμή %d: %s\n"
-
-#~ msgid "AppArmor parser error, line %d: %s\n"
-#~ msgstr "Σφάλμα αναλυτή AppArmor, γραμμή %d: %s\n"
-
-#~ msgid "%s: Failed to compile regex '%s' [original: '%s']\n"
-#~ msgstr "%s: Αδυναμία αποσφαλμάτωσης regex '%s' [original: '%s']\n"
-
-#~ msgid "%s: error near               "
-#~ msgstr "%s: σφάλμα κοντα               "
-
-#~ msgid "%s: error reason: '%s'\n"
-#~ msgstr "%s: λόγος σφάλματος: '%s'\n"
-
-#~ msgid "%s: Failed to compile regex '%s' [original: '%s'] - malloc failed\n"
-#~ msgstr ""
-#~ "%s: Αδυναμία αποσφαλμάτωσης regex '%s' [original: '%s'] - αποτυχία malloc\n"
-=======
-msgstr ""
->>>>>>> 252829ae
+msgstr ""