msgid ""
msgstr ""
"Project-Id-Version: YaST (@memory@)\n"
"Report-Msgid-Bugs-To: apparmor-general@forge.novell.com\n"
"POT-Creation-Date: 2013-11-14 10:18-0800\n"
"PO-Revision-Date: 2013-11-15 02:17+0000\n"
"Last-Translator: Priyavert <Unknown>\n"
"Language-Team: AgreeYa Solutions <linux_team@agreeya.com>\n"
"MIME-Version: 1.0\n"
"Content-Type: text/plain; charset=UTF-8\n"
"Content-Transfer-Encoding: 8bit\n"
<<<<<<< HEAD
"X-Launchpad-Export-Date: 2013-11-15 05:15+0000\n"
=======
"X-Launchpad-Export-Date: 2013-11-16 05:13+0000\n"
>>>>>>> 252829ae
"X-Generator: Launchpad (build 16831)\n"

#: ../parser_include.c:113
msgid "Error: Out of memory.\n"
msgstr ""

#: ../parser_include.c:123
#, c-format
msgid "Error: basedir %s is not a directory, skipping.\n"
msgstr ""

#: ../parser_include.c:137
#, c-format
msgid "Error: Could not add directory %s to search path.\n"
msgstr ""

#: ../parser_include.c:147
msgid "Error: Could not allocate memory.\n"
msgstr ""

#: ../parser_interface.c:69 ../parser_interface.c:72
msgid "Bad write position\n"
msgstr "लिहिण्याची वाईट स्थिती\n"

#: ../parser_interface.c:72 ../parser_interface.c:75
msgid "Permission denied\n"
msgstr "परवानगी नाकारली\n"

#: ../parser_interface.c:75 ../parser_interface.c:78
msgid "Out of memory\n"
msgstr "स्मृती संपली\n"

#: ../parser_interface.c:78 ../parser_interface.c:81
msgid "Couldn't copy profile: Bad memory address\n"
msgstr ""

#: ../parser_interface.c:81 ../parser_interface.c:84
msgid "Profile doesn't conform to protocol\n"
msgstr "प्रोफाइल प्रोटोकॉलशी सुसंगत नाही\n"

#: ../parser_interface.c:84 ../parser_interface.c:87
msgid "Profile does not match signature\n"
msgstr "प्रोफाईल स्वाक्षरीशी जुळत नाही\n"

#: ../parser_interface.c:87 ../parser_interface.c:90
msgid "Profile version not supported by Apparmor module\n"
msgstr ""

#: ../parser_interface.c:90 ../parser_interface.c:93
msgid "Profile already exists\n"
msgstr "प्रोफाईल आधीच अस्तित्वात आहे\n"

#: ../parser_interface.c:93 ../parser_interface.c:96
msgid "Profile doesn't exist\n"
msgstr "प्रोफाईल अस्तित्वात नाही\n"

#: ../parser_interface.c:96 ../parser_interface.c:99
msgid "Permission denied; attempted to load a profile while confined?\n"
msgstr ""

#: ../parser_interface.c:99 ../parser_interface.c:102
#, c-format
msgid "Unknown error (%d): %s\n"
msgstr ""

#: ../parser_interface.c:116 ../parser_interface.c:119
#, c-format
msgid "%s: Unable to add \"%s\".  "
msgstr "%s: \"%s\" घालणे अशक्य.  "

#: ../parser_interface.c:121 ../parser_interface.c:124
#, c-format
msgid "%s: Unable to replace \"%s\".  "
msgstr "%s: \"%s\"बदलणे अशक्य.  "

#: ../parser_interface.c:126 ../parser_interface.c:129
#, c-format
msgid "%s: Unable to remove \"%s\".  "
msgstr "%s: \"%s\"काढून टाकणे अशक्य.  "

#: ../parser_interface.c:131 ../parser_interface.c:134
#, c-format
msgid "%s: Unable to write to stdout\n"
msgstr "%s: stdoutला लिहिणे अशक्य\n"

#: ../parser_interface.c:135 ../parser_interface.c:138
#, c-format
msgid "%s: Unable to write to output file\n"
msgstr ""

#: ../parser_interface.c:138 ../parser_interface.c:162
#: ../parser_interface.c:141 ../parser_interface.c:165
#, c-format
msgid "%s: ASSERT: Invalid option: %d\n"
msgstr "%s: ASSERT: अवैध पर्याय: %d\n"

#: ../parser_interface.c:147 ../parser_interface.c:150
#, c-format
msgid "Addition succeeded for \"%s\".\n"
msgstr "\"%s\"साठी अडिशन यशस्वी.\n"

#: ../parser_interface.c:151 ../parser_interface.c:154
#, c-format
msgid "Replacement succeeded for \"%s\".\n"
msgstr "\"%s\"साठी बदली यशस्वी.\n"

#: ../parser_interface.c:155 ../parser_interface.c:158
#, c-format
msgid "Removal succeeded for \"%s\".\n"
msgstr "\"%s\"काढून टाकण्याची क्रिया यशस्वी.\n"

#: ../parser_interface.c:251 ../parser_interface.c:254
#, c-format
msgid "PANIC bad increment buffer %p pos %p ext %p size %d res %p\n"
msgstr "PANIC बॅड इन्क्रिमेंट बफर %p pos %p ext %p साईझ %d res %p\n"

#: ../parser_interface.c:656 ../parser_interface.c:658
#, c-format
msgid "profile %s network rules not enforced\n"
msgstr ""

#: ../parser_interface.c:666
msgid "Unknown pattern type\n"
msgstr ""

#: ../parser_interface.c:750 ../parser_interface.c:902
#: ../parser_interface.c:743 ../parser_interface.c:894
#, c-format
msgid "Unable to open %s - %s\n"
msgstr "%s - %s उघडणे अशक्य\n"

#: ../parser_interface.c:776 ../parser_interface.c:768
#, c-format
msgid "Memory Allocation Error: Unable to remove ^%s\n"
msgstr ""

#: ../parser_interface.c:789 ../parser_interface.c:781
#, c-format
msgid "Memory Allocation Error: Unable to remove %s:%s."
msgstr ""

#: ../parser_interface.c:810 ../parser_interface.c:802
msgid "unable to create work area\n"
msgstr "कामाचे क्षेत्र निर्माण करणे अशक्य\n"

#: ../parser_interface.c:818 ../parser_interface.c:810
#, c-format
msgid "unable to serialize profile %s\n"
msgstr "प्रोफाईल %s ची क्रमवारी लावणे अशक्य\n"

#: ../parser_interface.c:829 ../parser_interface.c:916
#: ../parser_interface.c:821 ../parser_interface.c:908
#, c-format
msgid "%s: Unable to write entire profile entry\n"
msgstr "%s: संपूर्ण प्रोफाइल प्रविष्टी लिहिणे अशक्य\n"

#: ../parser_interface.c:839 ../parser_interface.c:831
#, c-format
msgid "%s: Unable to write entire profile entry to cache\n"
msgstr ""

#: parser_lex.l:100 parser_lex.l:163
#, c-format
msgid "Could not open '%s'"
msgstr ""

#: parser_lex.l:104 parser_lex.l:167
#, c-format
msgid "fstat failed for '%s'"
msgstr ""

#: parser_lex.l:121
#, c-format
msgid "opendir failed '%s'"
msgstr ""

#: parser_lex.l:152
#, c-format
msgid "stat failed for '%s'"
msgstr ""

#: parser_lex.l:155 parser_lex.l:133
#, c-format
msgid "Could not open '%s' in '%s'"
msgstr ""

#: parser_lex.l:284 parser_lex.l:322 parser_lex.l:362 parser_lex.l:399
#: parser_lex.l:469 parser_lex.l:655 parser_lex.l:586
#, c-format
msgid "Found unexpected character: '%s'"
msgstr "अनपेक्षित वर्ण: '%s' आढळला"
<<<<<<< HEAD

#: parser_lex.l:386 parser_lex.l:418
msgid "Variable declarations do not accept trailing commas"
msgstr ""

=======

#: parser_lex.l:386 parser_lex.l:418
msgid "Variable declarations do not accept trailing commas"
msgstr ""

>>>>>>> 252829ae
#: parser_lex.l:420
#, c-format
msgid "(network_mode) Found unexpected character: '%s'"
msgstr ""

#: ../parser_main.c:333 ../parser_common.c:61
#, c-format
msgid "Warning from %s (%s%sline %d): %s"
msgstr ""

#: ../parser_main.c:531
#, c-format
msgid "%s: Could not allocate memory for subdomainbase mount point\n"
msgstr "%s: सबडोमेन माऊंट पॉईंटसाठी स्मृती वाटून देता आली नाही\n"

#: ../parser_main.c:577 ../parser_main.c:616
#, c-format
msgid ""
"Warning: unable to find a suitable fs in %s, is it mounted?\n"
"Use --subdomainfs to override.\n"
msgstr ""

#: ../parser_main.c:597 ../parser_main.c:635
#, c-format
msgid ""
"%s: Sorry. You need root privileges to run this program.\n"
"\n"
msgstr ""

#: ../parser_main.c:604 ../parser_main.c:642
#, c-format
msgid ""
"%s: Warning! You've set this program setuid root.\n"
"Anybody who can run this program can update your AppArmor profiles.\n"
"\n"
msgstr ""

#: ../parser_main.c:704 ../parser_main.c:813 ../parser_main.c:836
#: ../parser_main.c:946
#, c-format
msgid "Error: Could not read profile %s: %s.\n"
msgstr ""

#: ../parser_main.c:718 ../parser_misc.c:270 parser_yacc.y:227
#: parser_yacc.y:374 parser_yacc.y:386 parser_yacc.y:484 parser_yacc.y:586
#: parser_yacc.y:624 parser_yacc.y:939 parser_yacc.y:948 parser_yacc.y:960
#: parser_yacc.y:1008 parser_yacc.y:1019 parser_yacc.y:1101 parser_yacc.y:1119
#: parser_yacc.y:1126 ../parser_main.c:850 ../parser_main.c:1015
#: ../parser_main.c:1229 ../parser_main.c:1283 ../parser_misc.c:431
#: parser_yacc.y:268 parser_yacc.y:416 parser_yacc.y:426 parser_yacc.y:537
#: parser_yacc.y:626 parser_yacc.y:976 parser_yacc.y:1021 parser_yacc.y:1030
#: parser_yacc.y:1042 parser_yacc.y:1078 parser_yacc.y:1082 parser_yacc.y:1092
#: parser_yacc.y:1102 parser_yacc.y:1201 parser_yacc.y:1223 parser_yacc.y:1234
#: parser_yacc.y:1309 parser_yacc.y:1327 parser_yacc.y:1334 parser_yacc.y:1385
msgid "Memory allocation error."
msgstr "स्मृती वाटून देण्यात चूक."

#: ../parser_main.c:740 ../parser_main.c:872
#, c-format
msgid "Cached load succeeded for \"%s\".\n"
msgstr ""

#: ../parser_main.c:744 ../parser_main.c:876
#, c-format
msgid "Cached reload succeeded for \"%s\".\n"
msgstr ""

#: ../parser_main.c:910 ../parser_main.c:1058
#, c-format
msgid "%s: Errors found in file. Aborting.\n"
msgstr "%s: फाईलमधे चुका आढळल्या. सोडून देत आहे.\n"

#: ../parser_misc.c:426 ../parser_misc.c:597
msgid ""
"Uppercase qualifiers \"RWLIMX\" are deprecated, please convert to lowercase\n"
"See the apparmor.d(5) manpage for details.\n"
msgstr ""

#: ../parser_misc.c:467 ../parser_misc.c:474 ../parser_misc.c:638
#: ../parser_misc.c:645
msgid "Conflict 'a' and 'w' perms are mutually exclusive."
msgstr ""

#: ../parser_misc.c:491 ../parser_misc.c:662
msgid "Exec qualifier 'i' invalid, conflicting qualifier already specified"
msgstr "Exec क्वालिफायर 'i' अवैध, विवादास्पद क्वालिफायर आधीच नमूद केलेला आहे"

#: ../parser_misc.c:502 ../parser_misc.c:673
#, c-format
msgid ""
"Unconfined exec qualifier (%c%c) allows some dangerous environment variables "
"to be passed to the unconfined process; 'man 5 apparmor.d' for details.\n"
msgstr ""

#: ../parser_misc.c:510 ../parser_misc.c:551 ../parser_misc.c:681
#: ../parser_misc.c:722
#, c-format
msgid "Exec qualifier '%c' invalid, conflicting qualifier already specified"
msgstr ""

#: ../parser_misc.c:537 ../parser_misc.c:545 ../parser_misc.c:708
#: ../parser_misc.c:716
#, c-format
msgid ""
"Exec qualifier '%c%c' invalid, conflicting qualifier already specified"
msgstr ""

#: ../parser_misc.c:593 ../parser_misc.c:764
#, c-format
msgid "Internal: unexpected mode character '%c' in input"
msgstr ""

#: ../parser_misc.c:615 ../parser_misc.c:786
#, c-format
msgid "Internal error generated invalid perm 0x%llx\n"
msgstr ""

#: ../parser_misc.c:865 ../parser_symtab.c:561 ../parser_regex.c:626
#: ../parser_variable.c:229
#, c-format
msgid "AppArmor parser error: %s\n"
msgstr ""

#: ../parser_merge.c:92 ../parser_merge.c:91
msgid "Couldn't merge entries. Out of Memory\n"
msgstr "प्रविष्टी विलीन करता आल्या नाहीत. स्मृती संपली\n"

#: ../parser_merge.c:111 ../parser_merge.c:113
#, c-format
msgid "profile %s: has merged rule %s with conflicting x modifiers\n"
msgstr ""
<<<<<<< HEAD

#: parser_yacc.y:236 parser_yacc.y:277
msgid "Profile attachment must begin with a '/'."
msgstr ""

#: parser_yacc.y:260 parser_yacc.y:302
msgid ""
"Profile names must begin with a '/', namespace or keyword 'profile' or 'hat'."
msgstr ""

=======

#: parser_yacc.y:236 parser_yacc.y:277
msgid "Profile attachment must begin with a '/'."
msgstr ""

#: parser_yacc.y:260 parser_yacc.y:302
msgid ""
"Profile names must begin with a '/', namespace or keyword 'profile' or 'hat'."
msgstr ""

>>>>>>> 252829ae
#: parser_yacc.y:296 parser_yacc.y:338
#, c-format
msgid "Failed to create alias %s -> %s\n"
msgstr ""
<<<<<<< HEAD

#: parser_yacc.y:417 parser_yacc.y:460
msgid "Profile flag chroot_relative conflicts with namespace_relative"
msgstr ""

=======

#: parser_yacc.y:417 parser_yacc.y:460
msgid "Profile flag chroot_relative conflicts with namespace_relative"
msgstr ""

>>>>>>> 252829ae
#: parser_yacc.y:421 parser_yacc.y:464
msgid "Profile flag mediate_deleted conflicts with delegate_deleted"
msgstr ""

#: parser_yacc.y:424 parser_yacc.y:467
msgid ""
"Profile flag attach_disconnected conflicts with no_attach_disconnected"
msgstr ""

#: parser_yacc.y:427 parser_yacc.y:470
msgid "Profile flag chroot_attach conflicts with chroot_no_attach"
msgstr ""

#: parser_yacc.y:441 parser_yacc.y:484
msgid "Profile flag 'debug' is no longer valid."
msgstr ""

#: parser_yacc.y:463 parser_yacc.y:506
#, c-format
msgid "Invalid profile flag: %s."
msgstr ""

#: parser_yacc.y:498 parser_yacc.y:520 parser_yacc.y:548
msgid "Assert: `rule' returned NULL."
msgstr "असर्ट: `रुल' NULL परत आला."

#: parser_yacc.y:501 parser_yacc.y:546 parser_yacc.y:552 parser_yacc.y:584
msgid ""
"Invalid mode, in deny rules 'x' must not be preceded by exec qualifier 'i', "
"'p', or 'u'"
msgstr ""

#: parser_yacc.y:524 parser_yacc.y:556
msgid ""
"Invalid mode, 'x' must be preceded by exec qualifier 'i', 'p', 'c', or 'u'"
msgstr ""

#: parser_yacc.y:549 parser_yacc.y:587
msgid "Invalid mode, 'x' must be preceded by exec qualifier 'i', 'p', or 'u'"
msgstr ""

#: parser_yacc.y:574 parser_yacc.y:612 parser_yacc.y:614
msgid "Assert: `network_rule' return invalid protocol."
msgstr ""

#: parser_yacc.y:649 parser_yacc.y:696
msgid "Assert: `change_profile' returned NULL."
msgstr ""

#: parser_yacc.y:680 parser_yacc.y:720
msgid "Assert: 'hat rule' returned NULL."
msgstr "असर्ट: 'हेट रुल' NULL परत आला."

#: parser_yacc.y:689 parser_yacc.y:729
msgid "Assert: 'local_profile rule' returned NULL."
msgstr ""

#: parser_yacc.y:824 parser_yacc.y:885
#, c-format
msgid "Unset boolean variable %s used in if-expression"
msgstr ""

#: parser_yacc.y:882 parser_yacc.y:986
msgid "unsafe rule missing exec permissions"
msgstr ""

#: parser_yacc.y:901 parser_yacc.y:954
msgid "subset can only be used with link rules."
msgstr ""

#: parser_yacc.y:903 parser_yacc.y:956
msgid "link and exec perms conflict on a file rule using ->"
msgstr ""

#: parser_yacc.y:905 parser_yacc.y:958
msgid "link perms are not allowed on a named profile transition.\n"
msgstr ""

#: parser_yacc.y:921 parser_yacc.y:1003
#, c-format
msgid "missing an end of line character? (entry: %s)"
msgstr "ओळीच्या अखेरचा वर्ण गायब? (प्रविष्टी: %s)"

#: parser_yacc.y:975 parser_yacc.y:985 parser_yacc.y:1057 parser_yacc.y:1067
msgid "Invalid network entry."
msgstr ""

#: parser_yacc.y:1039 parser_yacc.y:1048 parser_yacc.y:1254
#, c-format
msgid "Invalid capability %s."
msgstr ""

#: parser_yacc.y:1066 parser_yacc.y:1269
#, c-format
msgid "AppArmor parser error for %s%s%s at line %d: %s\n"
msgstr ""

#: parser_yacc.y:1072 parser_yacc.y:1275
#, c-format
msgid "AppArmor parser error,%s%s line %d: %s\n"
msgstr ""

#: ../parser_regex.c:244
#, c-format
msgid "%s: Illegal open {, nesting groupings not allowed\n"
msgstr "%s: {, बेकायदेशीररित्या उघडला, नेस्टींग समुह करण्यास अनुमती नाही\n"

#: ../parser_regex.c:265 ../parser_regex.c:274
#, c-format
msgid "%s: Regex grouping error: Invalid number of items between {}\n"
msgstr "%s: Regex समुह करण्यात चूक: अवैधपणे {} दरम्यान अनेक अवैध आयटेम्स.\n"

#: ../parser_regex.c:271 ../parser_regex.c:280
#, c-format
msgid ""
"%s: Regex grouping error: Invalid close }, no matching open { detected\n"
msgstr ""
"%s: Regex समुह करण्यात चूक: अवैधपणे }, बंद, कोणताही जुळणारा{ आढळला नाही\n"

#: ../parser_regex.c:337 ../parser_regex.c:343
#, c-format
msgid ""
"%s: Regex grouping error: Unclosed grouping or character class, expecting "
"close }\n"
msgstr ""

#: ../parser_regex.c:351 ../parser_regex.c:357
#, c-format
msgid "%s: Internal buffer overflow detected, %d characters exceeded\n"
msgstr "%s: अंतर्गत बफर भरुन वाहू लागल्याचे आढळले, %d पार्से करणे अशक्य\n"

#: ../parser_regex.c:355 ../parser_regex.c:361
#, c-format
msgid "%s: Unable to parse input line '%s'\n"
msgstr "%s: इनपुट लाईन '%s' पार्से करणे अशक्य\n"

#: ../parser_regex.c:397 ../parser_regex.c:405
#, c-format
msgid "%s: Invalid profile name '%s' - bad regular expression\n"
msgstr ""

#: ../parser_policy.c:202 ../parser_policy.c:402
#, c-format
msgid "ERROR merging rules for profile %s, failed to load\n"
msgstr ""

#: ../parser_policy.c:234
#, c-format
msgid ""
"ERROR profile %s contains policy elements not usable with this kernel:\n"
"\t'*', '?', character ranges, and alternations are not allowed.\n"
"\t'**' may only be used at the end of a rule.\n"
msgstr ""

#: ../parser_policy.c:279 ../parser_policy.c:359
#, c-format
msgid "ERROR processing regexs for profile %s, failed to load\n"
msgstr ""

#: ../parser_policy.c:306 ../parser_policy.c:389
#, c-format
msgid "ERROR expanding variables for profile %s, failed to load\n"
msgstr ""
<<<<<<< HEAD

#: ../parser_policy.c:390 ../parser_policy.c:382
#, c-format
msgid "ERROR adding hat access rule for profile %s\n"
msgstr ""

=======

#: ../parser_policy.c:390 ../parser_policy.c:382
#, c-format
msgid "ERROR adding hat access rule for profile %s\n"
msgstr ""

>>>>>>> 252829ae
#: ../parser_policy.c:490 ../parser_policy.c:271
#, c-format
msgid "ERROR in profile %s, failed to load\n"
msgstr "प्रोफाईल %s मधे चुक, लोड करण्यात अपयश\n"

#: ../parser_policy.c:675
#, c-format
msgid "%s: Errors found during postprocessing.  Aborting.\n"
msgstr ""

#: ../parser_policy.c:682 ../parser_policy.c:704
#, c-format
msgid "%s: Errors found during regex postprocess.  Aborting.\n"
msgstr ""

#: ../parser_policy.c:689
#, c-format
msgid "%s: Errors found during postprocess.  Aborting.\n"
msgstr ""

#: ../parser_policy.c:696
#, c-format
msgid "%s: Errors found in combining rules postprocessing. Aborting.\n"
msgstr ""
"%s: नियमांचे पोस्ट प्रोसेसिंग एकत्र करण्यात चूक आढळली. सोडून देत आहे.\n"

#: parser_lex.l:180
#, c-format
msgid "Could not process include directory '%s' in '%s'"
msgstr ""

#: ../parser_main.c:660
msgid "Feature buffer full."
<<<<<<< HEAD
msgstr ""

#: ../parser_main.c:1115 ../parser_main.c:1132
msgid "Out of memory"
msgstr ""

#: ../parser_main.c:1182
#, c-format
msgid "Can't create cache directory: %s\n"
msgstr ""

#: ../parser_main.c:1185
#, c-format
msgid "File in cache directory location: %s\n"
msgstr ""

#: ../parser_main.c:1188
#, c-format
msgid "Can't update cache directory: %s\n"
msgstr ""

#: ../parser_misc.c:833
#, c-format
msgid "Internal: unexpected DBus mode character '%c' in input"
msgstr ""

#: ../parser_misc.c:857
#, c-format
msgid "Internal error generated invalid DBus perm 0x%x\n"
msgstr ""

#: parser_yacc.y:575
msgid "deny prefix not allowed"
msgstr ""

#: parser_yacc.y:612
msgid "owner prefix not allowed"
msgstr ""

#: parser_yacc.y:660
msgid "owner prefix not allow on mount rules"
msgstr ""

#: parser_yacc.y:677
msgid "owner prefix not allow on dbus rules"
msgstr ""

#: parser_yacc.y:704
msgid "owner prefix not allow on capability rules"
msgstr ""

#: parser_yacc.y:1357
#, c-format
msgid "invalid mount conditional %s%s"
msgstr ""

#: parser_yacc.y:1374
msgid "bad mount rule"
msgstr ""

#: parser_yacc.y:1381
msgid "mount point conditions not currently supported"
msgstr ""

#: parser_yacc.y:1398
#, c-format
msgid "invalid pivotroot conditional '%s'"
msgstr ""

#: ../parser_regex.c:241
#, c-format
msgid ""
"%s: Regex grouping error: Invalid close ], no matching open [ detected\n"
msgstr ""

#: ../parser_regex.c:257
#, c-format
msgid "%s: Regex grouping error: Exceeded maximum nesting of {}\n"
msgstr ""

#: ../parser_policy.c:366
#, c-format
msgid "ERROR processing policydb rules for profile %s, failed to load\n"
msgstr ""

#: ../parser_policy.c:396
#, c-format
msgid "ERROR replacing aliases for profile %s, failed to load\n"
msgstr ""

#~ msgid "Couldn't copy profile Bad memory address\n"
#~ msgstr "प्रोफाईल प्रतिलिपित करता आला नाही. स्मृतीचा वाईट पत्ता.\n"

#~ msgid "Unknown error\n"
#~ msgstr "अज्ञात चूक\n"

#~ msgid "profile %s: has merged rule %s with multiple x modifiers\n"
#~ msgstr "प्रोफाइल %s: नियम %s व मल्टिपल x मॉडिफायर्स यांचे विलिनीकरण\n"

#~ msgid "%s: Failed to compile regex '%s' [original: '%s']\n"
#~ msgstr "%s: regex '%s' एकत्र करण्यात अपयश [मूळ: '%s']\n"

#~ msgid "%s: error near               "
#~ msgstr "%s: चूक जवळ               "

#~ msgid "%s: error reason: '%s'\n"
#~ msgstr "%s: चुकीचे कारण: '%s'\n"

#~ msgid "%s: Failed to compile regex '%s' [original: '%s'] - malloc failed\n"
#~ msgstr "%s: regex '%s' एकत्र करण्यात अपयश [मूळ: '%s'] - नाही\n"

#~ msgid "(ip_mode) Found unexpected character: '%s'"
#~ msgstr "(ip_mode) अनपेक्षित वर्ण: '%s' आढळला"

#~ msgid "Exec qualifier 'i' must be followed by 'x'"
#~ msgstr "Exec क्वालिफायर 'i' नंतर 'x' असणे आवश्यक आहे"

#~ msgid "Assert: `netrule' returned NULL."
#~ msgstr "असर्ट: `नेटरुल' NULL परत आला."
=======
msgstr ""

#: ../parser_main.c:1115 ../parser_main.c:1132
msgid "Out of memory"
msgstr ""

#: ../parser_main.c:1182
#, c-format
msgid "Can't create cache directory: %s\n"
msgstr ""

#: ../parser_main.c:1185
#, c-format
msgid "File in cache directory location: %s\n"
msgstr ""

#: ../parser_main.c:1188
#, c-format
msgid "Can't update cache directory: %s\n"
msgstr ""

#: ../parser_misc.c:833
#, c-format
msgid "Internal: unexpected DBus mode character '%c' in input"
msgstr ""

#: ../parser_misc.c:857
#, c-format
msgid "Internal error generated invalid DBus perm 0x%x\n"
msgstr ""

#: parser_yacc.y:575
msgid "deny prefix not allowed"
msgstr ""

#: parser_yacc.y:612
msgid "owner prefix not allowed"
msgstr ""

#: parser_yacc.y:660
msgid "owner prefix not allow on mount rules"
msgstr ""
>>>>>>> 252829ae

#: parser_yacc.y:677
msgid "owner prefix not allow on dbus rules"
msgstr ""

#: parser_yacc.y:704
msgid "owner prefix not allow on capability rules"
msgstr ""

<<<<<<< HEAD
#~ msgid "Network entries can only have one FROM address."
#~ msgstr "नेटवर्क प्रविष्टींमधे फक्त एकच FROM पत्ता असू शकेल."
=======
#: parser_yacc.y:1357
#, c-format
msgid "invalid mount conditional %s%s"
msgstr ""
>>>>>>> 252829ae

#: parser_yacc.y:1374
msgid "bad mount rule"
msgstr ""

#: parser_yacc.y:1381
msgid "mount point conditions not currently supported"
msgstr ""

#: parser_yacc.y:1398
#, c-format
msgid "invalid pivotroot conditional '%s'"
msgstr ""

#: ../parser_regex.c:241
#, c-format
msgid ""
"%s: Regex grouping error: Invalid close ], no matching open [ detected\n"
msgstr ""

#: ../parser_regex.c:257
#, c-format
msgid "%s: Regex grouping error: Exceeded maximum nesting of {}\n"
msgstr ""

#: ../parser_policy.c:366
#, c-format
msgid "ERROR processing policydb rules for profile %s, failed to load\n"
msgstr ""

#: ../parser_policy.c:396
#, c-format
msgid "ERROR replacing aliases for profile %s, failed to load\n"
msgstr ""<|MERGE_RESOLUTION|>--- conflicted
+++ resolved
@@ -9,11 +9,7 @@
 "MIME-Version: 1.0\n"
 "Content-Type: text/plain; charset=UTF-8\n"
 "Content-Transfer-Encoding: 8bit\n"
-<<<<<<< HEAD
-"X-Launchpad-Export-Date: 2013-11-15 05:15+0000\n"
-=======
 "X-Launchpad-Export-Date: 2013-11-16 05:13+0000\n"
->>>>>>> 252829ae
 "X-Generator: Launchpad (build 16831)\n"
 
 #: ../parser_include.c:113
@@ -205,19 +201,11 @@
 #, c-format
 msgid "Found unexpected character: '%s'"
 msgstr "अनपेक्षित वर्ण: '%s' आढळला"
-<<<<<<< HEAD
 
 #: parser_lex.l:386 parser_lex.l:418
 msgid "Variable declarations do not accept trailing commas"
 msgstr ""
 
-=======
-
-#: parser_lex.l:386 parser_lex.l:418
-msgid "Variable declarations do not accept trailing commas"
-msgstr ""
-
->>>>>>> 252829ae
 #: parser_lex.l:420
 #, c-format
 msgid "(network_mode) Found unexpected character: '%s'"
@@ -349,7 +337,6 @@
 #, c-format
 msgid "profile %s: has merged rule %s with conflicting x modifiers\n"
 msgstr ""
-<<<<<<< HEAD
 
 #: parser_yacc.y:236 parser_yacc.y:277
 msgid "Profile attachment must begin with a '/'."
@@ -360,35 +347,15 @@
 "Profile names must begin with a '/', namespace or keyword 'profile' or 'hat'."
 msgstr ""
 
-=======
-
-#: parser_yacc.y:236 parser_yacc.y:277
-msgid "Profile attachment must begin with a '/'."
-msgstr ""
-
-#: parser_yacc.y:260 parser_yacc.y:302
-msgid ""
-"Profile names must begin with a '/', namespace or keyword 'profile' or 'hat'."
-msgstr ""
-
->>>>>>> 252829ae
 #: parser_yacc.y:296 parser_yacc.y:338
 #, c-format
 msgid "Failed to create alias %s -> %s\n"
 msgstr ""
-<<<<<<< HEAD
 
 #: parser_yacc.y:417 parser_yacc.y:460
 msgid "Profile flag chroot_relative conflicts with namespace_relative"
 msgstr ""
 
-=======
-
-#: parser_yacc.y:417 parser_yacc.y:460
-msgid "Profile flag chroot_relative conflicts with namespace_relative"
-msgstr ""
-
->>>>>>> 252829ae
 #: parser_yacc.y:421 parser_yacc.y:464
 msgid "Profile flag mediate_deleted conflicts with delegate_deleted"
 msgstr ""
@@ -552,21 +519,12 @@
 #, c-format
 msgid "ERROR expanding variables for profile %s, failed to load\n"
 msgstr ""
-<<<<<<< HEAD
 
 #: ../parser_policy.c:390 ../parser_policy.c:382
 #, c-format
 msgid "ERROR adding hat access rule for profile %s\n"
 msgstr ""
 
-=======
-
-#: ../parser_policy.c:390 ../parser_policy.c:382
-#, c-format
-msgid "ERROR adding hat access rule for profile %s\n"
-msgstr ""
-
->>>>>>> 252829ae
 #: ../parser_policy.c:490 ../parser_policy.c:271
 #, c-format
 msgid "ERROR in profile %s, failed to load\n"
@@ -600,7 +558,6 @@
 
 #: ../parser_main.c:660
 msgid "Feature buffer full."
-<<<<<<< HEAD
 msgstr ""
 
 #: ../parser_main.c:1115 ../parser_main.c:1132
@@ -689,130 +646,4 @@
 #: ../parser_policy.c:396
 #, c-format
 msgid "ERROR replacing aliases for profile %s, failed to load\n"
-msgstr ""
-
-#~ msgid "Couldn't copy profile Bad memory address\n"
-#~ msgstr "प्रोफाईल प्रतिलिपित करता आला नाही. स्मृतीचा वाईट पत्ता.\n"
-
-#~ msgid "Unknown error\n"
-#~ msgstr "अज्ञात चूक\n"
-
-#~ msgid "profile %s: has merged rule %s with multiple x modifiers\n"
-#~ msgstr "प्रोफाइल %s: नियम %s व मल्टिपल x मॉडिफायर्स यांचे विलिनीकरण\n"
-
-#~ msgid "%s: Failed to compile regex '%s' [original: '%s']\n"
-#~ msgstr "%s: regex '%s' एकत्र करण्यात अपयश [मूळ: '%s']\n"
-
-#~ msgid "%s: error near               "
-#~ msgstr "%s: चूक जवळ               "
-
-#~ msgid "%s: error reason: '%s'\n"
-#~ msgstr "%s: चुकीचे कारण: '%s'\n"
-
-#~ msgid "%s: Failed to compile regex '%s' [original: '%s'] - malloc failed\n"
-#~ msgstr "%s: regex '%s' एकत्र करण्यात अपयश [मूळ: '%s'] - नाही\n"
-
-#~ msgid "(ip_mode) Found unexpected character: '%s'"
-#~ msgstr "(ip_mode) अनपेक्षित वर्ण: '%s' आढळला"
-
-#~ msgid "Exec qualifier 'i' must be followed by 'x'"
-#~ msgstr "Exec क्वालिफायर 'i' नंतर 'x' असणे आवश्यक आहे"
-
-#~ msgid "Assert: `netrule' returned NULL."
-#~ msgstr "असर्ट: `नेटरुल' NULL परत आला."
-=======
-msgstr ""
-
-#: ../parser_main.c:1115 ../parser_main.c:1132
-msgid "Out of memory"
-msgstr ""
-
-#: ../parser_main.c:1182
-#, c-format
-msgid "Can't create cache directory: %s\n"
-msgstr ""
-
-#: ../parser_main.c:1185
-#, c-format
-msgid "File in cache directory location: %s\n"
-msgstr ""
-
-#: ../parser_main.c:1188
-#, c-format
-msgid "Can't update cache directory: %s\n"
-msgstr ""
-
-#: ../parser_misc.c:833
-#, c-format
-msgid "Internal: unexpected DBus mode character '%c' in input"
-msgstr ""
-
-#: ../parser_misc.c:857
-#, c-format
-msgid "Internal error generated invalid DBus perm 0x%x\n"
-msgstr ""
-
-#: parser_yacc.y:575
-msgid "deny prefix not allowed"
-msgstr ""
-
-#: parser_yacc.y:612
-msgid "owner prefix not allowed"
-msgstr ""
-
-#: parser_yacc.y:660
-msgid "owner prefix not allow on mount rules"
-msgstr ""
->>>>>>> 252829ae
-
-#: parser_yacc.y:677
-msgid "owner prefix not allow on dbus rules"
-msgstr ""
-
-#: parser_yacc.y:704
-msgid "owner prefix not allow on capability rules"
-msgstr ""
-
-<<<<<<< HEAD
-#~ msgid "Network entries can only have one FROM address."
-#~ msgstr "नेटवर्क प्रविष्टींमधे फक्त एकच FROM पत्ता असू शकेल."
-=======
-#: parser_yacc.y:1357
-#, c-format
-msgid "invalid mount conditional %s%s"
-msgstr ""
->>>>>>> 252829ae
-
-#: parser_yacc.y:1374
-msgid "bad mount rule"
-msgstr ""
-
-#: parser_yacc.y:1381
-msgid "mount point conditions not currently supported"
-msgstr ""
-
-#: parser_yacc.y:1398
-#, c-format
-msgid "invalid pivotroot conditional '%s'"
-msgstr ""
-
-#: ../parser_regex.c:241
-#, c-format
-msgid ""
-"%s: Regex grouping error: Invalid close ], no matching open [ detected\n"
-msgstr ""
-
-#: ../parser_regex.c:257
-#, c-format
-msgid "%s: Regex grouping error: Exceeded maximum nesting of {}\n"
-msgstr ""
-
-#: ../parser_policy.c:366
-#, c-format
-msgid "ERROR processing policydb rules for profile %s, failed to load\n"
-msgstr ""
-
-#: ../parser_policy.c:396
-#, c-format
-msgid "ERROR replacing aliases for profile %s, failed to load\n"
 msgstr ""