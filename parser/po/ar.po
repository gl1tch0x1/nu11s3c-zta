# Copyright (C) 2006 SuSE Linux Products GmbH, Nuernberg
# This file is distributed under the same license as the package.
#
msgid ""
msgstr ""
"Project-Id-Version: apparmor-parser\n"
"Report-Msgid-Bugs-To: apparmor-general@forge.novell.com\n"
"POT-Creation-Date: 2013-11-14 10:18-0800\n"
"PO-Revision-Date: 2013-11-15 01:29+0000\n"
"Last-Translator: Novell Language <Unknown>\n"
"Language-Team: Novell Language <language@novell.com>\n"
"MIME-Version: 1.0\n"
"Content-Type: text/plain; charset=UTF-8\n"
"Content-Transfer-Encoding: 8bit\n"
<<<<<<< HEAD
"X-Launchpad-Export-Date: 2013-11-15 05:15+0000\n"
=======
"X-Launchpad-Export-Date: 2013-11-16 05:13+0000\n"
>>>>>>> 252829ae
"X-Generator: Launchpad (build 16831)\n"

#: ../parser_include.c:113
msgid "Error: Out of memory.\n"
msgstr "خطأ: نفدت الذاكرة.\n"

#: ../parser_include.c:123
#, c-format
msgid "Error: basedir %s is not a directory, skipping.\n"
msgstr "خطأ: basedir %s ليس دليلاً، يتم الآن التخطي.\n"

#: ../parser_include.c:137
#, c-format
msgid "Error: Could not add directory %s to search path.\n"
msgstr "خطأ: تعذرت إضافة الدليل %s إلى مسار البحث.\n"

#: ../parser_include.c:147
msgid "Error: Could not allocate memory.\n"
msgstr "خطأ: تعذر تخصيص الذاكرة.\n"

#: ../parser_interface.c:69 ../parser_interface.c:72
msgid "Bad write position\n"
msgstr "موضع كتابة غير صالح\n"

#: ../parser_interface.c:72 ../parser_interface.c:75
msgid "Permission denied\n"
msgstr "الإذن مرفوض\n"

#: ../parser_interface.c:75 ../parser_interface.c:78
msgid "Out of memory\n"
msgstr "نفدت الذاكرة\n"

#: ../parser_interface.c:78 ../parser_interface.c:81
msgid "Couldn't copy profile: Bad memory address\n"
msgstr ""

#: ../parser_interface.c:81 ../parser_interface.c:84
msgid "Profile doesn't conform to protocol\n"
msgstr "ملف التعريف غير متوافق مع البروتوكول\n"

#: ../parser_interface.c:84 ../parser_interface.c:87
msgid "Profile does not match signature\n"
msgstr "ملف التعريف غير متوافق مع التوقيع\n"

#: ../parser_interface.c:87 ../parser_interface.c:90
msgid "Profile version not supported by Apparmor module\n"
msgstr "لا تدعم الوحدة النمطية Apparmor إصدار ملف التعريف\n"

#: ../parser_interface.c:90 ../parser_interface.c:93
msgid "Profile already exists\n"
msgstr "ملف التعريف موجود بالفعل\n"

#: ../parser_interface.c:93 ../parser_interface.c:96
msgid "Profile doesn't exist\n"
msgstr "ملف التعريف غير موجود\n"

#: ../parser_interface.c:96 ../parser_interface.c:99
msgid "Permission denied; attempted to load a profile while confined?\n"
msgstr ""
<<<<<<< HEAD

#: ../parser_interface.c:99 ../parser_interface.c:102
#, c-format
msgid "Unknown error (%d): %s\n"
msgstr ""

=======

#: ../parser_interface.c:99 ../parser_interface.c:102
#, c-format
msgid "Unknown error (%d): %s\n"
msgstr ""

>>>>>>> 252829ae
#: ../parser_interface.c:116 ../parser_interface.c:119
#, c-format
msgid "%s: Unable to add \"%s\".  "
msgstr "%s: تعذرت إضافة \"%s\".  "

#: ../parser_interface.c:121 ../parser_interface.c:124
#, c-format
msgid "%s: Unable to replace \"%s\".  "
msgstr "%s: تعذر استبدال \"%s\".  "

#: ../parser_interface.c:126 ../parser_interface.c:129
#, c-format
msgid "%s: Unable to remove \"%s\".  "
msgstr "%s: تعذرت إزالة \"%s\".  "

#: ../parser_interface.c:131 ../parser_interface.c:134
#, c-format
msgid "%s: Unable to write to stdout\n"
msgstr "%s: تعذرت الكتابة إلى stdout\n"

#: ../parser_interface.c:135 ../parser_interface.c:138
#, c-format
msgid "%s: Unable to write to output file\n"
msgstr ""

#: ../parser_interface.c:138 ../parser_interface.c:162
#: ../parser_interface.c:141 ../parser_interface.c:165
#, c-format
msgid "%s: ASSERT: Invalid option: %d\n"
msgstr "%s: تأكيد: خيار غير صالح: %d\n"

#: ../parser_interface.c:147 ../parser_interface.c:150
#, c-format
msgid "Addition succeeded for \"%s\".\n"
msgstr "نجحت الإضافة لـ \"%s\".\n"

#: ../parser_interface.c:151 ../parser_interface.c:154
#, c-format
msgid "Replacement succeeded for \"%s\".\n"
msgstr "نجح الاستبدال لـ \"%s\".\n"

#: ../parser_interface.c:155 ../parser_interface.c:158
#, c-format
msgid "Removal succeeded for \"%s\".\n"
msgstr "نجحت الإزالة لـ \"%s\".\n"

#: ../parser_interface.c:251 ../parser_interface.c:254
#, c-format
msgid "PANIC bad increment buffer %p pos %p ext %p size %d res %p\n"
msgstr ""
"PANIC ذاكرة وسيطة للزيادة غير صالحة %p pos %p ext %p size %d res %p\n"

#: ../parser_interface.c:656 ../parser_interface.c:658
#, c-format
msgid "profile %s network rules not enforced\n"
msgstr ""

#: ../parser_interface.c:666
msgid "Unknown pattern type\n"
msgstr ""

#: ../parser_interface.c:750 ../parser_interface.c:902
#: ../parser_interface.c:743 ../parser_interface.c:894
#, c-format
msgid "Unable to open %s - %s\n"
msgstr "تعذر فتح %s - %s\n"

#: ../parser_interface.c:776 ../parser_interface.c:768
#, c-format
msgid "Memory Allocation Error: Unable to remove ^%s\n"
msgstr "خطأ في تخصيص الذاكرة: تعذرت إزالة ^%s\n"

#: ../parser_interface.c:789 ../parser_interface.c:781
#, c-format
msgid "Memory Allocation Error: Unable to remove %s:%s."
msgstr "خطأ في تخصيص الذاكرة: تعذرت إزالة %s:%s."

#: ../parser_interface.c:810 ../parser_interface.c:802
msgid "unable to create work area\n"
msgstr "تعذر إنشاء منطقة عمل\n"

#: ../parser_interface.c:818 ../parser_interface.c:810
#, c-format
msgid "unable to serialize profile %s\n"
msgstr "تعذر تعيين تسلسل ملف التعريف %s\n"

#: ../parser_interface.c:829 ../parser_interface.c:916
#: ../parser_interface.c:821 ../parser_interface.c:908
#, c-format
msgid "%s: Unable to write entire profile entry\n"
msgstr "%s: تعذرت كتابة إدخال ملف التعريف بالكامل\n"

#: ../parser_interface.c:839 ../parser_interface.c:831
#, c-format
msgid "%s: Unable to write entire profile entry to cache\n"
msgstr ""

#: parser_lex.l:100 parser_lex.l:163
#, c-format
msgid "Could not open '%s'"
msgstr ""

#: parser_lex.l:104 parser_lex.l:167
#, c-format
msgid "fstat failed for '%s'"
msgstr ""

#: parser_lex.l:121
#, c-format
msgid "opendir failed '%s'"
msgstr ""

#: parser_lex.l:152
#, c-format
msgid "stat failed for '%s'"
msgstr ""

#: parser_lex.l:155 parser_lex.l:133
#, c-format
msgid "Could not open '%s' in '%s'"
msgstr ""

#: parser_lex.l:284 parser_lex.l:322 parser_lex.l:362 parser_lex.l:399
#: parser_lex.l:469 parser_lex.l:655 parser_lex.l:586
#, c-format
msgid "Found unexpected character: '%s'"
msgstr "تم العثور على حرف غير متوقع: '%s'"

#: parser_lex.l:386 parser_lex.l:418
msgid "Variable declarations do not accept trailing commas"
msgstr ""

#: parser_lex.l:420
#, c-format
msgid "(network_mode) Found unexpected character: '%s'"
msgstr "(network_mode) تم العثور على حرف غير متوقع: '%s'"

#: ../parser_main.c:333 ../parser_common.c:61
#, c-format
msgid "Warning from %s (%s%sline %d): %s"
msgstr ""

#: ../parser_main.c:531
#, c-format
msgid "%s: Could not allocate memory for subdomainbase mount point\n"
msgstr "%s: تعذر تخصيص ذاكرة لنقطة توصيل قاعدة المجال الفرعي\n"

#: ../parser_main.c:577 ../parser_main.c:616
#, c-format
msgid ""
"Warning: unable to find a suitable fs in %s, is it mounted?\n"
"Use --subdomainfs to override.\n"
msgstr ""
"تحذير: تعذر العثور على نظام ملفات مناسب في %s، هل تم توصيله؟\n"
"استخدم --subdomainfs لتجاوزه.\n"

#: ../parser_main.c:597 ../parser_main.c:635
#, c-format
msgid ""
"%s: Sorry. You need root privileges to run this program.\n"
"\n"
msgstr ""
"%s: عذرًا. يجب أن تتوفر لديك امتيازات المسؤول لكي تتمكن من تشغيل هذا "
"البرنامج.\n"
"\n"

#: ../parser_main.c:604 ../parser_main.c:642
#, c-format
msgid ""
"%s: Warning! You've set this program setuid root.\n"
"Anybody who can run this program can update your AppArmor profiles.\n"
"\n"
msgstr ""
"%s: تحذير!لقد قمت بتعيين جذر setuid لهذا البرنامج.\n"
"يمكن لأي شخص يستطيع تشغيل هذا البرنامج القيام بتحديث ملفات تعريف AppArmor.\n"
"\n"

#: ../parser_main.c:704 ../parser_main.c:813 ../parser_main.c:836
#: ../parser_main.c:946
#, c-format
msgid "Error: Could not read profile %s: %s.\n"
msgstr "خطأ: تعذرت قراءة ملف التعريف %s: %s.\n"

#: ../parser_main.c:718 ../parser_misc.c:270 parser_yacc.y:227
#: parser_yacc.y:374 parser_yacc.y:386 parser_yacc.y:484 parser_yacc.y:586
#: parser_yacc.y:624 parser_yacc.y:939 parser_yacc.y:948 parser_yacc.y:960
#: parser_yacc.y:1008 parser_yacc.y:1019 parser_yacc.y:1101 parser_yacc.y:1119
#: parser_yacc.y:1126 ../parser_main.c:850 ../parser_main.c:1015
#: ../parser_main.c:1229 ../parser_main.c:1283 ../parser_misc.c:431
#: parser_yacc.y:268 parser_yacc.y:416 parser_yacc.y:426 parser_yacc.y:537
#: parser_yacc.y:626 parser_yacc.y:976 parser_yacc.y:1021 parser_yacc.y:1030
#: parser_yacc.y:1042 parser_yacc.y:1078 parser_yacc.y:1082 parser_yacc.y:1092
#: parser_yacc.y:1102 parser_yacc.y:1201 parser_yacc.y:1223 parser_yacc.y:1234
#: parser_yacc.y:1309 parser_yacc.y:1327 parser_yacc.y:1334 parser_yacc.y:1385
msgid "Memory allocation error."
msgstr "خطأ في تخصيص الذاكرة."

#: ../parser_main.c:740 ../parser_main.c:872
#, c-format
msgid "Cached load succeeded for \"%s\".\n"
msgstr ""

#: ../parser_main.c:744 ../parser_main.c:876
#, c-format
msgid "Cached reload succeeded for \"%s\".\n"
msgstr ""

#: ../parser_main.c:910 ../parser_main.c:1058
#, c-format
msgid "%s: Errors found in file. Aborting.\n"
msgstr "%s: تم العثور على أخطاء في الملف. يتم الآن الإيقاف.\n"

#: ../parser_misc.c:426 ../parser_misc.c:597
msgid ""
"Uppercase qualifiers \"RWLIMX\" are deprecated, please convert to lowercase\n"
"See the apparmor.d(5) manpage for details.\n"
msgstr ""
"يتم إهمال المؤهلات بأحرف كبيرة \"RWLIMX\"، الرجاء تحويلها إلى أحرف صغيرة\n"
"راجع صفحة الدليل apparmor.d(5) للحصول على التفاصيل.\n"

#: ../parser_misc.c:467 ../parser_misc.c:474 ../parser_misc.c:638
#: ../parser_misc.c:645
msgid "Conflict 'a' and 'w' perms are mutually exclusive."
msgstr "لا يمكن استخدام الإذنين 'a' و'w' المتعارضين معًا."

#: ../parser_misc.c:491 ../parser_misc.c:662
msgid "Exec qualifier 'i' invalid, conflicting qualifier already specified"
msgstr "المؤهل التنفيذي 'i' غير صالح، تم تحديد مؤهل متعارض بالفعل"

#: ../parser_misc.c:502 ../parser_misc.c:673
#, c-format
msgid ""
"Unconfined exec qualifier (%c%c) allows some dangerous environment variables "
"to be passed to the unconfined process; 'man 5 apparmor.d' for details.\n"
msgstr ""
"يسمح المؤهل التنفيذي غير المقيد (%c%c) بتمرير بعض متغيرات البيئة الخطيرة إلى "
"العملية غير المقيدة؛ راجع 'man 5 apparmor.d' للحصول على التفاصيل.\n"

#: ../parser_misc.c:510 ../parser_misc.c:551 ../parser_misc.c:681
#: ../parser_misc.c:722
#, c-format
msgid "Exec qualifier '%c' invalid, conflicting qualifier already specified"
msgstr "المؤهل التنفيذي '%c' غير صالح، تم تحديد المؤهل المتعارض بالفعل"

#: ../parser_misc.c:537 ../parser_misc.c:545 ../parser_misc.c:708
#: ../parser_misc.c:716
#, c-format
msgid ""
"Exec qualifier '%c%c' invalid, conflicting qualifier already specified"
msgstr "المؤهل التنفيذي '%c%c' غير صالح، تم تحديد مؤهل متعارض بالفعل"

#: ../parser_misc.c:593 ../parser_misc.c:764
#, c-format
msgid "Internal: unexpected mode character '%c' in input"
msgstr "داخلي: حرف وضع غير متوقع '%c' في الإدخال"

#: ../parser_misc.c:615 ../parser_misc.c:786
#, c-format
msgid "Internal error generated invalid perm 0x%llx\n"
msgstr "تسبب خطأ داخلي في إنشاء إذن غير صالح 0x%llx\n"

#: ../parser_misc.c:865 ../parser_symtab.c:561 ../parser_regex.c:626
#: ../parser_variable.c:229
#, c-format
msgid "AppArmor parser error: %s\n"
msgstr "خطأ في محلل AppArmor: %s\n"

#: ../parser_merge.c:92 ../parser_merge.c:91
msgid "Couldn't merge entries. Out of Memory\n"
msgstr "تعذر دمج الإدخالات. نفدت الذاكرة\n"

#: ../parser_merge.c:111 ../parser_merge.c:113
#, c-format
msgid "profile %s: has merged rule %s with conflicting x modifiers\n"
msgstr ""

#: parser_yacc.y:236 parser_yacc.y:277
msgid "Profile attachment must begin with a '/'."
msgstr ""
<<<<<<< HEAD

#: parser_yacc.y:260 parser_yacc.y:302
msgid ""
"Profile names must begin with a '/', namespace or keyword 'profile' or 'hat'."
msgstr ""

=======

#: parser_yacc.y:260 parser_yacc.y:302
msgid ""
"Profile names must begin with a '/', namespace or keyword 'profile' or 'hat'."
msgstr ""

>>>>>>> 252829ae
#: parser_yacc.y:296 parser_yacc.y:338
#, c-format
msgid "Failed to create alias %s -> %s\n"
msgstr "فشل إنشاء الاسم المستعار %s -> %s\n"

#: parser_yacc.y:417 parser_yacc.y:460
msgid "Profile flag chroot_relative conflicts with namespace_relative"
msgstr ""

#: parser_yacc.y:421 parser_yacc.y:464
msgid "Profile flag mediate_deleted conflicts with delegate_deleted"
msgstr ""

#: parser_yacc.y:424 parser_yacc.y:467
msgid ""
"Profile flag attach_disconnected conflicts with no_attach_disconnected"
msgstr ""

#: parser_yacc.y:427 parser_yacc.y:470
msgid "Profile flag chroot_attach conflicts with chroot_no_attach"
msgstr ""

#: parser_yacc.y:441 parser_yacc.y:484
msgid "Profile flag 'debug' is no longer valid."
msgstr "لم تعد علامة ملف التعريف 'تصحيح الأخطاء' صالحة."

#: parser_yacc.y:463 parser_yacc.y:506
#, c-format
msgid "Invalid profile flag: %s."
msgstr "علامة ملف تعريف غير صالحة: %s."

#: parser_yacc.y:498 parser_yacc.y:520 parser_yacc.y:548
msgid "Assert: `rule' returned NULL."
msgstr "تأكيد: أرجعت \"القاعدة\" قيمة خالية."

#: parser_yacc.y:501 parser_yacc.y:546 parser_yacc.y:552 parser_yacc.y:584
msgid ""
"Invalid mode, in deny rules 'x' must not be preceded by exec qualifier 'i', "
"'p', or 'u'"
msgstr ""
"وضع غير صالح، في قواعد الرفض يجب وضع 'x' قبل المؤهل التنفيذي 'i' أو 'p' أو "
"'u'"

#: parser_yacc.y:524 parser_yacc.y:556
msgid ""
"Invalid mode, 'x' must be preceded by exec qualifier 'i', 'p', 'c', or 'u'"
msgstr ""
"وضع غير صالح، يجب وضع 'x' بعد المؤهل التنفيذي 'i' أو 'p' أو 'c' أو 'u'"

#: parser_yacc.y:549 parser_yacc.y:587
msgid "Invalid mode, 'x' must be preceded by exec qualifier 'i', 'p', or 'u'"
msgstr "وضع غير صالح، يجب وضع المؤهل التنفيذي 'i' أو 'p' أو 'u' قبل 'x'"

#: parser_yacc.y:574 parser_yacc.y:612 parser_yacc.y:614
msgid "Assert: `network_rule' return invalid protocol."
msgstr "تأكيد: أرجعت `network_rule' بروتوكولاً غير صالح."

#: parser_yacc.y:649 parser_yacc.y:696
msgid "Assert: `change_profile' returned NULL."
msgstr "تأكيد: أرجع `change_profile' قيمة خالية."

#: parser_yacc.y:680 parser_yacc.y:720
msgid "Assert: 'hat rule' returned NULL."
msgstr "تأكيد: أرجعت \"hat rule\" قيمة خالية."

#: parser_yacc.y:689 parser_yacc.y:729
msgid "Assert: 'local_profile rule' returned NULL."
msgstr "تأكيد: أرجعت `local_profile rule' قيمة خالية."

#: parser_yacc.y:824 parser_yacc.y:885
#, c-format
msgid "Unset boolean variable %s used in if-expression"
msgstr "إلغاء تعيين المتغير المنطقي %s المستخدم في تعبير if"

#: parser_yacc.y:882 parser_yacc.y:986
msgid "unsafe rule missing exec permissions"
msgstr "قاعدة غير آمنة بدون أذونات تنفيذ"

#: parser_yacc.y:901 parser_yacc.y:954
msgid "subset can only be used with link rules."
msgstr "لا يمكن استخدام المجموعة الفرعية إلا مع قواعد الارتباط."

#: parser_yacc.y:903 parser_yacc.y:956
msgid "link and exec perms conflict on a file rule using ->"
msgstr "تعارض بين الارتباط والأذونات التنفيذية في قاعدة ملف عند استخدام ->"

#: parser_yacc.y:905 parser_yacc.y:958
msgid "link perms are not allowed on a named profile transition.\n"
msgstr ""
"لا يُسمح باستخدام أذونات الارتباط في عملية انتقال ملف تعريف معروفة.\n"

#: parser_yacc.y:921 parser_yacc.y:1003
#, c-format
msgid "missing an end of line character? (entry: %s)"
msgstr "حرف نهاية سطر مفقود؟ (إدخال: %s)"

#: parser_yacc.y:975 parser_yacc.y:985 parser_yacc.y:1057 parser_yacc.y:1067
msgid "Invalid network entry."
msgstr "إدخال الشبكة غير صالح."

#: parser_yacc.y:1039 parser_yacc.y:1048 parser_yacc.y:1254
#, c-format
msgid "Invalid capability %s."
msgstr "إمكانية غير صالحة %s."

#: parser_yacc.y:1066 parser_yacc.y:1269
#, c-format
msgid "AppArmor parser error for %s%s%s at line %d: %s\n"
msgstr ""

#: parser_yacc.y:1072 parser_yacc.y:1275
#, c-format
msgid "AppArmor parser error,%s%s line %d: %s\n"
msgstr ""

#: ../parser_regex.c:244
#, c-format
msgid "%s: Illegal open {, nesting groupings not allowed\n"
msgstr "%s: فتح غير شرعي (، غير مسموح بتجميعات متداخلة\n"

#: ../parser_regex.c:265 ../parser_regex.c:274
#, c-format
msgid "%s: Regex grouping error: Invalid number of items between {}\n"
msgstr "%s: خطأ في تجميع Regex: عدد غير صالح للبنود بين {}\n"

#: ../parser_regex.c:271 ../parser_regex.c:280
#, c-format
msgid ""
"%s: Regex grouping error: Invalid close }, no matching open { detected\n"
msgstr ""
"%s: خطأ في تجميع Regex: إغلاق غير صالح }، لا يوجد فتح متوافق ( تم اكتشافه\n"

#: ../parser_regex.c:337 ../parser_regex.c:343
#, c-format
msgid ""
"%s: Regex grouping error: Unclosed grouping or character class, expecting "
"close }\n"
msgstr ""
"%s: خطأ في تجميع Regex: تجميع غير مغلق أو فئة أحرف غير مغلقة، الإغلاق "
"المتوقع }\n"

#: ../parser_regex.c:351 ../parser_regex.c:357
#, c-format
msgid "%s: Internal buffer overflow detected, %d characters exceeded\n"
msgstr ""
"%s: تم اكتشاف تجاوز سعة الذاكرة الوسيطة الداخلية، %d تم تجاوز الأحرف\n"

#: ../parser_regex.c:355 ../parser_regex.c:361
#, c-format
msgid "%s: Unable to parse input line '%s'\n"
msgstr "%s: تعذر تحليل سطر الإدخال '%s'\n"

#: ../parser_regex.c:397 ../parser_regex.c:405
#, c-format
msgid "%s: Invalid profile name '%s' - bad regular expression\n"
msgstr ""

#: ../parser_policy.c:202 ../parser_policy.c:402
#, c-format
msgid "ERROR merging rules for profile %s, failed to load\n"
msgstr "خطأ أثناء دمج القواعد لملف التعريف %s، فشل التحميل\n"

#: ../parser_policy.c:234
#, c-format
msgid ""
"ERROR profile %s contains policy elements not usable with this kernel:\n"
"\t'*', '?', character ranges, and alternations are not allowed.\n"
"\t'**' may only be used at the end of a rule.\n"
msgstr ""
"خطأ في ملف التعريف %s الذي يحتوي على عناصر سياسة غير قابلة للاستخدام مع "
"kernel:\n"
"\tغير مسموح باستخدام '*' و'?' ونطاقات الأحرف والتبديلات.\n"
"\tلا يمكن استخدام '**' إلا في نهاية القاعدة.\n"

#: ../parser_policy.c:279 ../parser_policy.c:359
#, c-format
msgid "ERROR processing regexs for profile %s, failed to load\n"
msgstr "خطأ أثناء معالجة تعبيرات regex لملف التعريف %s، فشل التحميل\n"

#: ../parser_policy.c:306 ../parser_policy.c:389
#, c-format
msgid "ERROR expanding variables for profile %s, failed to load\n"
msgstr "خطأ أثناء توسيع متغيرات ملف التعريف %s، فشل التحميل\n"

#: ../parser_policy.c:390 ../parser_policy.c:382
#, c-format
msgid "ERROR adding hat access rule for profile %s\n"
msgstr "خطأ أثناء إضافة قاعدة وصول hat لملف التعريف %s\n"

#: ../parser_policy.c:490 ../parser_policy.c:271
#, c-format
msgid "ERROR in profile %s, failed to load\n"
msgstr "خطأ في ملف التعريف %s، فشل التحميل\n"

#: ../parser_policy.c:675
#, c-format
msgid "%s: Errors found during postprocessing.  Aborting.\n"
msgstr "%s: تم العثور على أخطاء أثناء المعالجة اللاحقة.  يتم الآن الإيقاف.\n"

#: ../parser_policy.c:682 ../parser_policy.c:704
#, c-format
msgid "%s: Errors found during regex postprocess.  Aborting.\n"
msgstr ""
"%s: تم العثور على أخطاء أثناء المعالجة اللاحقة لـ regex. يتم الآن الإيقاف.\n"

#: ../parser_policy.c:689
#, c-format
msgid "%s: Errors found during postprocess.  Aborting.\n"
msgstr "%s: تم العثور على أخطاء أثناء المعالجة اللاحقة.  يتم الآن الإيقاف.\n"

#: ../parser_policy.c:696
#, c-format
msgid "%s: Errors found in combining rules postprocessing. Aborting.\n"
msgstr ""
"%s: تم العثور على أخطاء أثناء المعالجة اللاحقة لقواعد الدمج. يتم الآن "
"الإيقاف.\n"
<<<<<<< HEAD

#: parser_lex.l:180
#, c-format
msgid "Could not process include directory '%s' in '%s'"
msgstr ""

#: ../parser_main.c:660
msgid "Feature buffer full."
msgstr ""

#: ../parser_main.c:1115 ../parser_main.c:1132
msgid "Out of memory"
msgstr ""

#: ../parser_main.c:1182
#, c-format
msgid "Can't create cache directory: %s\n"
msgstr ""

#: ../parser_main.c:1185
#, c-format
msgid "File in cache directory location: %s\n"
msgstr ""

#: ../parser_main.c:1188
#, c-format
msgid "Can't update cache directory: %s\n"
msgstr ""

#: ../parser_misc.c:833
#, c-format
=======

#: parser_lex.l:180
#, c-format
msgid "Could not process include directory '%s' in '%s'"
msgstr ""

#: ../parser_main.c:660
msgid "Feature buffer full."
msgstr ""

#: ../parser_main.c:1115 ../parser_main.c:1132
msgid "Out of memory"
msgstr ""

#: ../parser_main.c:1182
#, c-format
msgid "Can't create cache directory: %s\n"
msgstr ""

#: ../parser_main.c:1185
#, c-format
msgid "File in cache directory location: %s\n"
msgstr ""

#: ../parser_main.c:1188
#, c-format
msgid "Can't update cache directory: %s\n"
msgstr ""

#: ../parser_misc.c:833
#, c-format
>>>>>>> 252829ae
msgid "Internal: unexpected DBus mode character '%c' in input"
msgstr ""

#: ../parser_misc.c:857
#, c-format
msgid "Internal error generated invalid DBus perm 0x%x\n"
msgstr ""

#: parser_yacc.y:575
msgid "deny prefix not allowed"
msgstr ""

#: parser_yacc.y:612
msgid "owner prefix not allowed"
msgstr ""

#: parser_yacc.y:660
msgid "owner prefix not allow on mount rules"
msgstr ""

#: parser_yacc.y:677
msgid "owner prefix not allow on dbus rules"
msgstr ""

#: parser_yacc.y:704
msgid "owner prefix not allow on capability rules"
msgstr ""

#: parser_yacc.y:1357
#, c-format
msgid "invalid mount conditional %s%s"
msgstr ""

#: parser_yacc.y:1374
msgid "bad mount rule"
msgstr ""

#: parser_yacc.y:1381
msgid "mount point conditions not currently supported"
msgstr ""

#: parser_yacc.y:1398
#, c-format
msgid "invalid pivotroot conditional '%s'"
msgstr ""

#: ../parser_regex.c:241
#, c-format
msgid ""
"%s: Regex grouping error: Invalid close ], no matching open [ detected\n"
msgstr ""

#: ../parser_regex.c:257
#, c-format
msgid "%s: Regex grouping error: Exceeded maximum nesting of {}\n"
msgstr ""

#: ../parser_policy.c:366
#, c-format
msgid "ERROR processing policydb rules for profile %s, failed to load\n"
msgstr ""

#: ../parser_policy.c:396
#, c-format
msgid "ERROR replacing aliases for profile %s, failed to load\n"
<<<<<<< HEAD
msgstr ""

#~ msgid "Error: Could not allocate temporary file.\n"
#~ msgstr "خطأ: تعذر تخصيص الملف المؤقت.\n"

#~ msgid "Error: Could not allocate buffer for include at line %d in %s.\n"
#~ msgstr "خطأ: تعذر تخصيص الذاكرة الوسيطة لـ include بالسطر %d في %s.\n"

#~ msgid "Error: Bad include at line %d in %s.\n"
#~ msgstr "خطأ: include غير صالح بالسطر %d في %s.\n"

#~ msgid "Error: #include %s%c not found at line %d in %s.\n"
#~ msgstr "خطأ: لم يتم العثور على #include %s%c بالسطر %d في %s.\n"

#~ msgid "Error: Exceeded %d levels of includes.  Not processing %s include.\n"
#~ msgstr ""
#~ "خطأ: تم تجاوز %d مستوى من مستويات includes.  لم تتم معالجة %s include.\n"

#~ msgid "Couldn't copy profile Bad memory address\n"
#~ msgstr "تعذر نسخ عنوان الذاكرة غير الصالح لملف التعريف\n"

#~ msgid "Unknown error\n"
#~ msgstr "خطأ غير معروف\n"

#~ msgid "Warning (%s line %d): %s"
#~ msgstr "تحذير (%s السطر %d): %s"

#~ msgid "profile %s: has merged rule %s with multiple x modifiers\n"
#~ msgstr "ملف التعريف %s: قام بدمج القاعدة %s مع مُعدِّلات x متعددة\n"

#~ msgid "Profile names must begin with a '/', or keyword 'profile'."
#~ msgstr "يجب أن تبدأ أسماء ملفات التعريف بـ '/' أو كلمة أساسية 'profile'."

#~ msgid "Assert: `change_hat' returned NULL."
#~ msgstr "تأكيد: أرجع `change_hat' قيمة خالية."

#~ msgid "link perms are not allowed on a named profile transtion.\n"
#~ msgstr ""
#~ "لا يُسمح باستخدام أذونات الارتباط في عملية انتقال ملف تعريف معروفة.\n"

#~ msgid "AppArmor parser error in %s at line %d: %s\n"
#~ msgstr "خطأ في محلل AppArmor في %s بالسطر %d: %s\n"

#~ msgid "AppArmor parser error, line %d: %s\n"
#~ msgstr "خطأ في محلل AppArmor، السطر %d: %s\n"

#~ msgid "%s: Failed to compile regex '%s' [original: '%s']\n"
#~ msgstr "%s: تعذر تحويل regex برمجيًا '%s' [أصلي: '%s']\n"

#~ msgid "%s: error near               "
#~ msgstr "%s: خطأ قريب               "

#~ msgid "%s: error reason: '%s'\n"
#~ msgstr "%s: سبب الخطأ: '%s'\n"

#~ msgid "%s: Failed to compile regex '%s' [original: '%s'] - malloc failed\n"
#~ msgstr "%s: تعذر تحويل regex برمجيًا '%s' [أصلي: '%s'] - فشل malloc\n"

#~ msgid "%s permission: not supported on current system.\n"
#~ msgstr "إذن %s: غير مدعم على النظام الحالي.\n"

#~ msgid "%s rule: not supported on current system.\n"
#~ msgstr "قاعدة %s: غير مدعمة على النظام الحالي.\n"

#~ msgid "Profile names must begin with a '/', or keyword 'profile' or 'hat'."
#~ msgstr ""
#~ "يجب أن تبدأ أسماء ملفات التعريف بـ '/' أو كلمة أساسية 'profile' أو 'hat'."
=======
msgstr ""
>>>>>>> 252829ae
<|MERGE_RESOLUTION|>--- conflicted
+++ resolved
@@ -12,11 +12,7 @@
 "MIME-Version: 1.0\n"
 "Content-Type: text/plain; charset=UTF-8\n"
 "Content-Transfer-Encoding: 8bit\n"
-<<<<<<< HEAD
-"X-Launchpad-Export-Date: 2013-11-15 05:15+0000\n"
-=======
 "X-Launchpad-Export-Date: 2013-11-16 05:13+0000\n"
->>>>>>> 252829ae
 "X-Generator: Launchpad (build 16831)\n"
 
 #: ../parser_include.c:113
@@ -76,21 +72,12 @@
 #: ../parser_interface.c:96 ../parser_interface.c:99
 msgid "Permission denied; attempted to load a profile while confined?\n"
 msgstr ""
-<<<<<<< HEAD
 
 #: ../parser_interface.c:99 ../parser_interface.c:102
 #, c-format
 msgid "Unknown error (%d): %s\n"
 msgstr ""
 
-=======
-
-#: ../parser_interface.c:99 ../parser_interface.c:102
-#, c-format
-msgid "Unknown error (%d): %s\n"
-msgstr ""
-
->>>>>>> 252829ae
 #: ../parser_interface.c:116 ../parser_interface.c:119
 #, c-format
 msgid "%s: Unable to add \"%s\".  "
@@ -370,21 +357,12 @@
 #: parser_yacc.y:236 parser_yacc.y:277
 msgid "Profile attachment must begin with a '/'."
 msgstr ""
-<<<<<<< HEAD
 
 #: parser_yacc.y:260 parser_yacc.y:302
 msgid ""
 "Profile names must begin with a '/', namespace or keyword 'profile' or 'hat'."
 msgstr ""
 
-=======
-
-#: parser_yacc.y:260 parser_yacc.y:302
-msgid ""
-"Profile names must begin with a '/', namespace or keyword 'profile' or 'hat'."
-msgstr ""
-
->>>>>>> 252829ae
 #: parser_yacc.y:296 parser_yacc.y:338
 #, c-format
 msgid "Failed to create alias %s -> %s\n"
@@ -601,7 +579,6 @@
 msgstr ""
 "%s: تم العثور على أخطاء أثناء المعالجة اللاحقة لقواعد الدمج. يتم الآن "
 "الإيقاف.\n"
-<<<<<<< HEAD
 
 #: parser_lex.l:180
 #, c-format
@@ -633,39 +610,6 @@
 
 #: ../parser_misc.c:833
 #, c-format
-=======
-
-#: parser_lex.l:180
-#, c-format
-msgid "Could not process include directory '%s' in '%s'"
-msgstr ""
-
-#: ../parser_main.c:660
-msgid "Feature buffer full."
-msgstr ""
-
-#: ../parser_main.c:1115 ../parser_main.c:1132
-msgid "Out of memory"
-msgstr ""
-
-#: ../parser_main.c:1182
-#, c-format
-msgid "Can't create cache directory: %s\n"
-msgstr ""
-
-#: ../parser_main.c:1185
-#, c-format
-msgid "File in cache directory location: %s\n"
-msgstr ""
-
-#: ../parser_main.c:1188
-#, c-format
-msgid "Can't update cache directory: %s\n"
-msgstr ""
-
-#: ../parser_misc.c:833
-#, c-format
->>>>>>> 252829ae
 msgid "Internal: unexpected DBus mode character '%c' in input"
 msgstr ""
 
@@ -731,74 +675,4 @@
 #: ../parser_policy.c:396
 #, c-format
 msgid "ERROR replacing aliases for profile %s, failed to load\n"
-<<<<<<< HEAD
-msgstr ""
-
-#~ msgid "Error: Could not allocate temporary file.\n"
-#~ msgstr "خطأ: تعذر تخصيص الملف المؤقت.\n"
-
-#~ msgid "Error: Could not allocate buffer for include at line %d in %s.\n"
-#~ msgstr "خطأ: تعذر تخصيص الذاكرة الوسيطة لـ include بالسطر %d في %s.\n"
-
-#~ msgid "Error: Bad include at line %d in %s.\n"
-#~ msgstr "خطأ: include غير صالح بالسطر %d في %s.\n"
-
-#~ msgid "Error: #include %s%c not found at line %d in %s.\n"
-#~ msgstr "خطأ: لم يتم العثور على #include %s%c بالسطر %d في %s.\n"
-
-#~ msgid "Error: Exceeded %d levels of includes.  Not processing %s include.\n"
-#~ msgstr ""
-#~ "خطأ: تم تجاوز %d مستوى من مستويات includes.  لم تتم معالجة %s include.\n"
-
-#~ msgid "Couldn't copy profile Bad memory address\n"
-#~ msgstr "تعذر نسخ عنوان الذاكرة غير الصالح لملف التعريف\n"
-
-#~ msgid "Unknown error\n"
-#~ msgstr "خطأ غير معروف\n"
-
-#~ msgid "Warning (%s line %d): %s"
-#~ msgstr "تحذير (%s السطر %d): %s"
-
-#~ msgid "profile %s: has merged rule %s with multiple x modifiers\n"
-#~ msgstr "ملف التعريف %s: قام بدمج القاعدة %s مع مُعدِّلات x متعددة\n"
-
-#~ msgid "Profile names must begin with a '/', or keyword 'profile'."
-#~ msgstr "يجب أن تبدأ أسماء ملفات التعريف بـ '/' أو كلمة أساسية 'profile'."
-
-#~ msgid "Assert: `change_hat' returned NULL."
-#~ msgstr "تأكيد: أرجع `change_hat' قيمة خالية."
-
-#~ msgid "link perms are not allowed on a named profile transtion.\n"
-#~ msgstr ""
-#~ "لا يُسمح باستخدام أذونات الارتباط في عملية انتقال ملف تعريف معروفة.\n"
-
-#~ msgid "AppArmor parser error in %s at line %d: %s\n"
-#~ msgstr "خطأ في محلل AppArmor في %s بالسطر %d: %s\n"
-
-#~ msgid "AppArmor parser error, line %d: %s\n"
-#~ msgstr "خطأ في محلل AppArmor، السطر %d: %s\n"
-
-#~ msgid "%s: Failed to compile regex '%s' [original: '%s']\n"
-#~ msgstr "%s: تعذر تحويل regex برمجيًا '%s' [أصلي: '%s']\n"
-
-#~ msgid "%s: error near               "
-#~ msgstr "%s: خطأ قريب               "
-
-#~ msgid "%s: error reason: '%s'\n"
-#~ msgstr "%s: سبب الخطأ: '%s'\n"
-
-#~ msgid "%s: Failed to compile regex '%s' [original: '%s'] - malloc failed\n"
-#~ msgstr "%s: تعذر تحويل regex برمجيًا '%s' [أصلي: '%s'] - فشل malloc\n"
-
-#~ msgid "%s permission: not supported on current system.\n"
-#~ msgstr "إذن %s: غير مدعم على النظام الحالي.\n"
-
-#~ msgid "%s rule: not supported on current system.\n"
-#~ msgstr "قاعدة %s: غير مدعمة على النظام الحالي.\n"
-
-#~ msgid "Profile names must begin with a '/', or keyword 'profile' or 'hat'."
-#~ msgstr ""
-#~ "يجب أن تبدأ أسماء ملفات التعريف بـ '/' أو كلمة أساسية 'profile' أو 'hat'."
-=======
-msgstr ""
->>>>>>> 252829ae
+msgstr ""