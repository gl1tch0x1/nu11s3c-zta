--- conflicted
+++ resolved
@@ -12,11 +12,7 @@
 "MIME-Version: 1.0\n"
 "Content-Type: text/plain; charset=UTF-8\n"
 "Content-Transfer-Encoding: 8bit\n"
-<<<<<<< HEAD
-"X-Launchpad-Export-Date: 2013-11-15 05:15+0000\n"
-=======
 "X-Launchpad-Export-Date: 2013-11-16 05:13+0000\n"
->>>>>>> 252829ae
 "X-Generator: Launchpad (build 16831)\n"
 
 #: ../parser_include.c:113
@@ -77,21 +73,12 @@
 #: ../parser_interface.c:96 ../parser_interface.c:99
 msgid "Permission denied; attempted to load a profile while confined?\n"
 msgstr ""
-<<<<<<< HEAD
 
 #: ../parser_interface.c:99 ../parser_interface.c:102
 #, c-format
 msgid "Unknown error (%d): %s\n"
 msgstr ""
 
-=======
-
-#: ../parser_interface.c:99 ../parser_interface.c:102
-#, c-format
-msgid "Unknown error (%d): %s\n"
-msgstr ""
-
->>>>>>> 252829ae
 #: ../parser_interface.c:116 ../parser_interface.c:119
 #, c-format
 msgid "%s: Unable to add \"%s\".  "
@@ -143,21 +130,12 @@
 msgid "PANIC bad increment buffer %p pos %p ext %p size %d res %p\n"
 msgstr ""
 "ATTENZIONE buffer incremento errato %p pos %p est %p dimensione %d ris %p\n"
-<<<<<<< HEAD
 
 #: ../parser_interface.c:656 ../parser_interface.c:658
 #, c-format
 msgid "profile %s network rules not enforced\n"
 msgstr ""
 
-=======
-
-#: ../parser_interface.c:656 ../parser_interface.c:658
-#, c-format
-msgid "profile %s network rules not enforced\n"
-msgstr ""
-
->>>>>>> 252829ae
 #: ../parser_interface.c:666
 msgid "Unknown pattern type\n"
 msgstr ""
@@ -589,7 +567,6 @@
 msgstr ""
 "ERRORE nell'espansione delle variabili per il profilo %s, impossibile "
 "caricare\n"
-<<<<<<< HEAD
 
 #: ../parser_policy.c:390 ../parser_policy.c:382
 #, c-format
@@ -597,15 +574,6 @@
 msgstr ""
 "ERRORE durante l'aggiunta di una regola di accesso hat per il profilo %s\n"
 
-=======
-
-#: ../parser_policy.c:390 ../parser_policy.c:382
-#, c-format
-msgid "ERROR adding hat access rule for profile %s\n"
-msgstr ""
-"ERRORE durante l'aggiunta di una regola di accesso hat per il profilo %s\n"
-
->>>>>>> 252829ae
 #: ../parser_policy.c:490 ../parser_policy.c:271
 #, c-format
 msgid "ERROR in profile %s, failed to load\n"
@@ -636,7 +604,6 @@
 msgstr ""
 "%s: Errori individuati durante combinazione postelaborazione regole. "
 "Interruzione in corso.\n"
-<<<<<<< HEAD
 
 #: parser_lex.l:180
 #, c-format
@@ -656,27 +623,6 @@
 msgid "Can't create cache directory: %s\n"
 msgstr ""
 
-=======
-
-#: parser_lex.l:180
-#, c-format
-msgid "Could not process include directory '%s' in '%s'"
-msgstr ""
-
-#: ../parser_main.c:660
-msgid "Feature buffer full."
-msgstr ""
-
-#: ../parser_main.c:1115 ../parser_main.c:1132
-msgid "Out of memory"
-msgstr ""
-
-#: ../parser_main.c:1182
-#, c-format
-msgid "Can't create cache directory: %s\n"
-msgstr ""
-
->>>>>>> 252829ae
 #: ../parser_main.c:1185
 #, c-format
 msgid "File in cache directory location: %s\n"
@@ -754,79 +700,4 @@
 #: ../parser_policy.c:396
 #, c-format
 msgid "ERROR replacing aliases for profile %s, failed to load\n"
-<<<<<<< HEAD
-msgstr ""
-
-#~ msgid "Error: Could not allocate temporary file.\n"
-#~ msgstr "Errore: impossibile allocare file temporaneo.\n"
-
-#~ msgid "Error: Could not allocate buffer for include at line %d in %s.\n"
-#~ msgstr ""
-#~ "Errore: impossibile allocare il buffer per include alla riga %d in %s.\n"
-
-#~ msgid "Error: Bad include at line %d in %s.\n"
-#~ msgstr "Errore: include errato alla riga %d in %s.\n"
-
-#~ msgid "Error: #include %s%c not found at line %d in %s.\n"
-#~ msgstr "Errore: #include %s%c non trovato alla riga %d in %s.\n"
-
-#~ msgid "Error: Exceeded %d levels of includes.  Not processing %s include.\n"
-#~ msgstr ""
-#~ "Errore: superati %d livelli di include. Mancata elaborazione di %s include\n"
-
-#~ msgid "Couldn't copy profile Bad memory address\n"
-#~ msgstr "Impossibile copiare profilo; indirizzo di memoria errato\n"
-
-#~ msgid "Unknown error\n"
-#~ msgstr "Errore sconosciuto\n"
-
-#~ msgid "Warning (%s line %d): %s"
-#~ msgstr "Attenzione (%s linea %d): %s"
-
-#~ msgid "profile %s: has merged rule %s with multiple x modifiers\n"
-#~ msgstr "profilo %s: presenta regola fusa %s con più modificatori x\n"
-
-#~ msgid "Profile names must begin with a '/', or keyword 'profile'."
-#~ msgstr ""
-#~ "Il nome del profilo deve iniziare con '/' o con la parola chiave 'profilo'."
-
-#~ msgid "Assert: `change_hat' returned NULL."
-#~ msgstr "Asserzione: `change_hat' ha restituito NULL."
-
-#~ msgid "link perms are not allowed on a named profile transtion.\n"
-#~ msgstr ""
-#~ "non è possibile usare collegamenti permanenti nella transizione del profilo "
-#~ "nominato.\n"
-
-#~ msgid "AppArmor parser error in %s at line %d: %s\n"
-#~ msgstr "Errore parser AppArmor in %s alla riga %d: %s\n"
-
-#~ msgid "AppArmor parser error, line %d: %s\n"
-#~ msgstr "Errore parser AppArmor, riga %d: %s\n"
-
-#~ msgid "%s: Failed to compile regex '%s' [original: '%s']\n"
-#~ msgstr "%s: Impossibile compilare regex '%s' [originale: '%s']\n"
-
-#~ msgid "%s: error near               "
-#~ msgstr "%s: errore vicino               "
-
-#~ msgid "%s: error reason: '%s'\n"
-#~ msgstr "%s: motivo errore: '%s'\n"
-
-#~ msgid "%s: Failed to compile regex '%s' [original: '%s'] - malloc failed\n"
-#~ msgstr ""
-#~ "%s: Impossibile compilare regex '%s' [originale: '%s'] - errore malloc\n"
-
-#~ msgid "%s permission: not supported on current system.\n"
-#~ msgstr "Autorizzazione %s: non supportata sul sistema corrente.\n"
-
-#~ msgid "%s rule: not supported on current system.\n"
-#~ msgstr "Regola %s: non supportata sul sistema corrente.\n"
-
-#~ msgid "Profile names must begin with a '/', or keyword 'profile' or 'hat'."
-#~ msgstr ""
-#~ "Il nome del profilo deve iniziare con '/' o con la parola chiave 'profilo' o "
-#~ "'hat'."
-=======
-msgstr ""
->>>>>>> 252829ae
+msgstr ""