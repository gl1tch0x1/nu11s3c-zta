--- conflicted
+++ resolved
@@ -15,11 +15,7 @@
 "MIME-Version: 1.0\n"
 "Content-Type: text/plain; charset=UTF-8\n"
 "Content-Transfer-Encoding: 8bit\n"
-<<<<<<< HEAD
-"X-Launchpad-Export-Date: 2013-11-15 05:15+0000\n"
-=======
 "X-Launchpad-Export-Date: 2013-11-16 05:14+0000\n"
->>>>>>> 252829ae
 "X-Generator: Launchpad (build 16831)\n"
 
 #: ../parser_include.c:113
@@ -136,7 +132,6 @@
 msgid "PANIC bad increment buffer %p pos %p ext %p size %d res %p\n"
 msgstr ""
 "PANICĂ incrementare greșită buffer %p pos %p ext %p dimensiune %d res %p\n"
-<<<<<<< HEAD
 
 #: ../parser_interface.c:656 ../parser_interface.c:658
 #, c-format
@@ -147,18 +142,6 @@
 msgid "Unknown pattern type\n"
 msgstr ""
 
-=======
-
-#: ../parser_interface.c:656 ../parser_interface.c:658
-#, c-format
-msgid "profile %s network rules not enforced\n"
-msgstr ""
-
-#: ../parser_interface.c:666
-msgid "Unknown pattern type\n"
-msgstr ""
-
->>>>>>> 252829ae
 #: ../parser_interface.c:750 ../parser_interface.c:902
 #: ../parser_interface.c:743 ../parser_interface.c:894
 #, c-format
@@ -582,21 +565,12 @@
 msgid "ERROR expanding variables for profile %s, failed to load\n"
 msgstr ""
 "EROARE la citirea variabilelor pentru profilul %s, nu am putut încărca\n"
-<<<<<<< HEAD
 
 #: ../parser_policy.c:390 ../parser_policy.c:382
 #, c-format
 msgid "ERROR adding hat access rule for profile %s\n"
 msgstr ""
 
-=======
-
-#: ../parser_policy.c:390 ../parser_policy.c:382
-#, c-format
-msgid "ERROR adding hat access rule for profile %s\n"
-msgstr ""
-
->>>>>>> 252829ae
 #: ../parser_policy.c:490 ../parser_policy.c:271
 #, c-format
 msgid "ERROR in profile %s, failed to load\n"
@@ -695,90 +669,6 @@
 #: parser_yacc.y:1381
 msgid "mount point conditions not currently supported"
 msgstr ""
-<<<<<<< HEAD
-
-#: parser_yacc.y:1398
-#, c-format
-msgid "invalid pivotroot conditional '%s'"
-msgstr ""
-
-#: ../parser_regex.c:241
-#, c-format
-msgid ""
-"%s: Regex grouping error: Invalid close ], no matching open [ detected\n"
-msgstr ""
-
-#: ../parser_regex.c:257
-#, c-format
-msgid "%s: Regex grouping error: Exceeded maximum nesting of {}\n"
-msgstr ""
-
-#: ../parser_policy.c:366
-#, c-format
-msgid "ERROR processing policydb rules for profile %s, failed to load\n"
-msgstr ""
-
-#: ../parser_policy.c:396
-#, c-format
-msgid "ERROR replacing aliases for profile %s, failed to load\n"
-msgstr ""
-
-#~ msgid "Error: Could not allocate temporary file.\n"
-#~ msgstr "Eroare: Nu pot crea fișierul temporar.\n"
-
-#~ msgid "Error: Could not allocate buffer for include at line %d in %s.\n"
-#~ msgstr "Eroare: Nu pot aloca un buffer pentru include la linia %d în %s.\n"
-
-#~ msgid "Error: Bad include at line %d in %s.\n"
-#~ msgstr "Eroare: Include necorespunzător la linia %d în %s.\n"
-
-#~ msgid "Error: #include %s%c not found at line %d in %s.\n"
-#~ msgstr "Eroare: #include %s%c nu a fost găsit la linia %d în %s.\n"
-
-#~ msgid "Error: Exceeded %d levels of includes.  Not processing %s include.\n"
-#~ msgstr "Eroare: S-a depășit limita %d de includes. Nu procesez %s include.\n"
-
-#~ msgid "Couldn't copy profile Bad memory address\n"
-#~ msgstr "Nu pot copia profilul Adresă de memorie incorectă\n"
-
-#~ msgid "Unknown error\n"
-#~ msgstr "Eroare necunoscută\n"
-
-#~ msgid "Warning (%s line %d): %s"
-#~ msgstr "Atenție (%s line %d): %s"
-
-#~ msgid "profile %s: has merged rule %s with multiple x modifiers\n"
-#~ msgstr "profilul %s: a unit regula %s cu mai mulți modificatori x\n"
-
-#~ msgid "Profile names must begin with a '/', or keyword 'profile'."
-#~ msgstr ""
-#~ "Numele profilelor trebuie să înceapă cu un '/' sau cu cuvântul-cheie "
-#~ "'profile'."
-
-#~ msgid "Assert: `change_hat' returned NULL."
-#~ msgstr "Aserțiune: `c_hangehat' a întors NULL."
-
-#~ msgid "AppArmor parser error in %s at line %d: %s\n"
-#~ msgstr "Eroare a parserului AppArmor în %s la linia %d: %s\n"
-
-#~ msgid "AppArmor parser error, line %d: %s\n"
-#~ msgstr "Eroare în parser-ul AppArmor, linia %d: %s\n"
-
-#~ msgid "%s: Failed to compile regex '%s' [original: '%s']\n"
-#~ msgstr "%s: Nu am putut compila expresia regulate '%s' [original: '%s']\n"
-
-#~ msgid "%s: error near               "
-#~ msgstr "%s: eroare lângă               "
-
-#~ msgid "%s: error reason: '%s'\n"
-#~ msgstr "%s: motivul erorii: '%s'\n"
-
-#~ msgid "%s: Failed to compile regex '%s' [original: '%s'] - malloc failed\n"
-#~ msgstr ""
-#~ "%s: Nu am putut compila expresia regulată '%s' [original: '%s'] - nu am "
-#~ "putut aloca memorie\n"
-=======
->>>>>>> 252829ae
 
 #: parser_yacc.y:1398
 #, c-format
