--- conflicted
+++ resolved
@@ -12,11 +12,7 @@
 "MIME-Version: 1.0\n"
 "Content-Type: text/plain; charset=UTF-8\n"
 "Content-Transfer-Encoding: 8bit\n"
-<<<<<<< HEAD
-"X-Launchpad-Export-Date: 2013-11-15 05:16+0000\n"
-=======
 "X-Launchpad-Export-Date: 2013-11-16 05:14+0000\n"
->>>>>>> 252829ae
 "X-Generator: Launchpad (build 16831)\n"
 
 #: ../parser_include.c:113
@@ -286,7 +282,6 @@
 #, c-format
 msgid "Cached reload succeeded for \"%s\".\n"
 msgstr ""
-<<<<<<< HEAD
 
 #: ../parser_main.c:910 ../parser_main.c:1058
 #, c-format
@@ -301,22 +296,6 @@
 "不允许使用大写限定符 “RWLIMX”，请转换为小写\n"
 "有关细节，请参见 apparmor.d(5) 手册页。\n"
 
-=======
-
-#: ../parser_main.c:910 ../parser_main.c:1058
-#, c-format
-msgid "%s: Errors found in file. Aborting.\n"
-msgstr "%s: 文件中发现错误。正在中止。\n"
-
-#: ../parser_misc.c:426 ../parser_misc.c:597
-msgid ""
-"Uppercase qualifiers \"RWLIMX\" are deprecated, please convert to lowercase\n"
-"See the apparmor.d(5) manpage for details.\n"
-msgstr ""
-"不允许使用大写限定符 “RWLIMX”，请转换为小写\n"
-"有关细节，请参见 apparmor.d(5) 手册页。\n"
-
->>>>>>> 252829ae
 #: ../parser_misc.c:467 ../parser_misc.c:474 ../parser_misc.c:638
 #: ../parser_misc.c:645
 msgid "Conflict 'a' and 'w' perms are mutually exclusive."
@@ -371,7 +350,6 @@
 #, c-format
 msgid "profile %s: has merged rule %s with conflicting x modifiers\n"
 msgstr ""
-<<<<<<< HEAD
 
 #: parser_yacc.y:236 parser_yacc.y:277
 msgid "Profile attachment must begin with a '/'."
@@ -382,18 +360,6 @@
 "Profile names must begin with a '/', namespace or keyword 'profile' or 'hat'."
 msgstr ""
 
-=======
-
-#: parser_yacc.y:236 parser_yacc.y:277
-msgid "Profile attachment must begin with a '/'."
-msgstr ""
-
-#: parser_yacc.y:260 parser_yacc.y:302
-msgid ""
-"Profile names must begin with a '/', namespace or keyword 'profile' or 'hat'."
-msgstr ""
-
->>>>>>> 252829ae
 #: parser_yacc.y:296 parser_yacc.y:338
 #, c-format
 msgid "Failed to create alias %s -> %s\n"
@@ -600,7 +566,6 @@
 msgstr "%s: 在组合规则后处理中发现错误。正在中止。\n"
 
 #: parser_lex.l:180
-<<<<<<< HEAD
 #, c-format
 msgid "Could not process include directory '%s' in '%s'"
 msgstr ""
@@ -635,42 +600,6 @@
 
 #: ../parser_misc.c:857
 #, c-format
-=======
-#, c-format
-msgid "Could not process include directory '%s' in '%s'"
-msgstr ""
-
-#: ../parser_main.c:660
-msgid "Feature buffer full."
-msgstr ""
-
-#: ../parser_main.c:1115 ../parser_main.c:1132
-msgid "Out of memory"
-msgstr ""
-
-#: ../parser_main.c:1182
-#, c-format
-msgid "Can't create cache directory: %s\n"
-msgstr ""
-
-#: ../parser_main.c:1185
-#, c-format
-msgid "File in cache directory location: %s\n"
-msgstr ""
-
-#: ../parser_main.c:1188
-#, c-format
-msgid "Can't update cache directory: %s\n"
-msgstr ""
-
-#: ../parser_misc.c:833
-#, c-format
-msgid "Internal: unexpected DBus mode character '%c' in input"
-msgstr ""
-
-#: ../parser_misc.c:857
-#, c-format
->>>>>>> 252829ae
 msgid "Internal error generated invalid DBus perm 0x%x\n"
 msgstr ""
 
@@ -731,71 +660,4 @@
 #: ../parser_policy.c:396
 #, c-format
 msgid "ERROR replacing aliases for profile %s, failed to load\n"
-<<<<<<< HEAD
-msgstr ""
-
-#~ msgid "Error: Could not allocate temporary file.\n"
-#~ msgstr "错误：无法分配临时文件。\n"
-
-#~ msgid "Error: Could not allocate buffer for include at line %d in %s.\n"
-#~ msgstr "错误：无法为 %2$s 中第 %1$d 行的 include 分配缓存区。\n"
-
-#~ msgid "Error: Bad include at line %d in %s.\n"
-#~ msgstr "错误：%2$s 中第 %1$d 行的 include 无效。\n"
-
-#~ msgid "Error: #include %s%c not found at line %d in %s.\n"
-#~ msgstr "错误：未找到 #include %1$s%2$c（在 %4$s 中第 %3$d 行）。\n"
-
-#~ msgid "Error: Exceeded %d levels of includes.  Not processing %s include.\n"
-#~ msgstr "错误：include 超过 %d 级。不处理 %s include。\n"
-
-#~ msgid "Couldn't copy profile Bad memory address\n"
-#~ msgstr "无法复制配置文件，内存地址无效\n"
-
-#~ msgid "Unknown error\n"
-#~ msgstr "未知错误\n"
-
-#~ msgid "Warning (%s line %d): %s"
-#~ msgstr "警告（%s 第 %d 行）：%s"
-
-#~ msgid "profile %s: has merged rule %s with multiple x modifiers\n"
-#~ msgstr "配置文件 %s：已将规则 %s 和多个 x 修改程序并合\n"
-
-#~ msgid "Profile names must begin with a '/', or keyword 'profile'."
-#~ msgstr "配置文件名称必须以“/”或关键字“profile”开始。"
-
-#~ msgid "Assert: `change_hat' returned NULL."
-#~ msgstr "声明：“change_hat”返回 NULL。"
-
-#~ msgid "link perms are not allowed on a named profile transtion.\n"
-#~ msgstr "在命名的配置文件转换中，链接权限不受允许。\n"
-
-#~ msgid "AppArmor parser error in %s at line %d: %s\n"
-#~ msgstr "AppArmor 语法分析器在 %s 的第 %d 行出错：%s\n"
-
-#~ msgid "AppArmor parser error, line %d: %s\n"
-#~ msgstr "AppArmor 语法分析器错误，第 %d 行：%s\n"
-
-#~ msgid "%s: Failed to compile regex '%s' [original: '%s']\n"
-#~ msgstr "%s: 未能编译 regex'%s'[原始：'%s']\n"
-
-#~ msgid "%s: error near               "
-#~ msgstr "%s: 错误接近               "
-
-#~ msgid "%s: error reason: '%s'\n"
-#~ msgstr "%s: 错误原因： '%s'\n"
-
-#~ msgid "%s: Failed to compile regex '%s' [original: '%s'] - malloc failed\n"
-#~ msgstr "%s: 未能编译 regex'%s'[原始：'%s'] － malloc 失败\n"
-
-#~ msgid "%s permission: not supported on current system.\n"
-#~ msgstr "%s 许可权限：不受当前系统支持。\n"
-
-#~ msgid "%s rule: not supported on current system.\n"
-#~ msgstr "%s 规则：不受当前系统支持。\n"
-
-#~ msgid "Profile names must begin with a '/', or keyword 'profile' or 'hat'."
-#~ msgstr "配置文件名称必须以“/”或者关键字“profile”或“hat”开头。"
-=======
-msgstr ""
->>>>>>> 252829ae
+msgstr ""