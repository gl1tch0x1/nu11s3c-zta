# translation of apparmor-parser.po to norsk bokmål
# translation of apparmor-parser.po to
# translation of subdomain-parser.po to
# This file is distributed under the same license as the PACKAGE package.
# Copyright (C) YEAR Immunix, Inc.
#
# Olav Pettershagen <olav.pet@online.no>, 2005, 2007.
# Rune Nordbøe Skillingstad <rune@skillingstad.no>, 2007.
# Olav P. <olav.pet@gmail.com>, 2008.
# Olav Pettershagen <olav.pet@gmail.com>, 2008.
msgid ""
msgstr ""
"Project-Id-Version: apparmor-parser\n"
"Report-Msgid-Bugs-To: apparmor-general@forge.novell.com\n"
"POT-Creation-Date: 2013-11-14 10:18-0800\n"
"PO-Revision-Date: 2013-11-15 03:17+0000\n"
"Last-Translator: Olav Pettershagen <Unknown>\n"
"Language-Team: norsk bokmål\n"
"MIME-Version: 1.0\n"
"Content-Type: text/plain; charset=UTF-8\n"
"Content-Transfer-Encoding: 8bit\n"
<<<<<<< HEAD
"X-Launchpad-Export-Date: 2013-11-15 05:15+0000\n"
=======
"X-Launchpad-Export-Date: 2013-11-16 05:14+0000\n"
>>>>>>> 252829ae
"X-Generator: Launchpad (build 16831)\n"

#: ../parser_include.c:113
msgid "Error: Out of memory.\n"
msgstr "Feil: For lite minne.\n"

#: ../parser_include.c:123
#, c-format
msgid "Error: basedir %s is not a directory, skipping.\n"
msgstr "Feil: basedir %s er ikke en katalog, hopper over.\n"

#: ../parser_include.c:137
#, c-format
msgid "Error: Could not add directory %s to search path.\n"
msgstr "Feil: Kan ikke legge katalogen %s til søkesti\n"

#: ../parser_include.c:147
msgid "Error: Could not allocate memory.\n"
msgstr "Feil: Kunne ikke tilordne minne\n"

#: ../parser_interface.c:69 ../parser_interface.c:72
msgid "Bad write position\n"
msgstr "Ugyldig lagringsposisjon\n"

#: ../parser_interface.c:72 ../parser_interface.c:75
msgid "Permission denied\n"
msgstr "Manglende rettigheter\n"

#: ../parser_interface.c:75 ../parser_interface.c:78
msgid "Out of memory\n"
msgstr "For lite minne\n"

#: ../parser_interface.c:78 ../parser_interface.c:81
msgid "Couldn't copy profile: Bad memory address\n"
msgstr ""

#: ../parser_interface.c:81 ../parser_interface.c:84
msgid "Profile doesn't conform to protocol\n"
msgstr "Profilen samsvarer ikke med protokollen\n"

#: ../parser_interface.c:84 ../parser_interface.c:87
msgid "Profile does not match signature\n"
msgstr "Profilen samsvarer ikke med signaturen\n"

#: ../parser_interface.c:87 ../parser_interface.c:90
msgid "Profile version not supported by Apparmor module\n"
msgstr "Profilversjonen støttes ikke av Apparmor-modulen\n"

#: ../parser_interface.c:90 ../parser_interface.c:93
msgid "Profile already exists\n"
msgstr "Profilen finnes allerede\n"

#: ../parser_interface.c:93 ../parser_interface.c:96
msgid "Profile doesn't exist\n"
msgstr "Profilen finnes ikke\n"

#: ../parser_interface.c:96 ../parser_interface.c:99
msgid "Permission denied; attempted to load a profile while confined?\n"
msgstr ""

#: ../parser_interface.c:99 ../parser_interface.c:102
#, c-format
msgid "Unknown error (%d): %s\n"
msgstr ""

#: ../parser_interface.c:116 ../parser_interface.c:119
#, c-format
msgid "%s: Unable to add \"%s\".  "
msgstr "%s: Kan ikke legge til \"%s\".  "

#: ../parser_interface.c:121 ../parser_interface.c:124
#, c-format
msgid "%s: Unable to replace \"%s\".  "
msgstr "%s: Kan ikke erstatte \"%s\".  "

#: ../parser_interface.c:126 ../parser_interface.c:129
#, c-format
msgid "%s: Unable to remove \"%s\".  "
msgstr "%s: Kan ikke slette \"%s\".  "

#: ../parser_interface.c:131 ../parser_interface.c:134
#, c-format
msgid "%s: Unable to write to stdout\n"
msgstr "%s: Kan ikke skrive til stdout\n"

#: ../parser_interface.c:135 ../parser_interface.c:138
#, c-format
msgid "%s: Unable to write to output file\n"
msgstr ""

#: ../parser_interface.c:138 ../parser_interface.c:162
#: ../parser_interface.c:141 ../parser_interface.c:165
#, c-format
msgid "%s: ASSERT: Invalid option: %d\n"
msgstr "%s: ASSERT: Ugyldig valg: %d\n"

#: ../parser_interface.c:147 ../parser_interface.c:150
#, c-format
msgid "Addition succeeded for \"%s\".\n"
msgstr "Lagt til for \"%s\".\n"

#: ../parser_interface.c:151 ../parser_interface.c:154
#, c-format
msgid "Replacement succeeded for \"%s\".\n"
msgstr "Erstattet for \"%s\".\n"

#: ../parser_interface.c:155 ../parser_interface.c:158
#, c-format
msgid "Removal succeeded for \"%s\".\n"
msgstr "Slettet for \"%s\".\n"

#: ../parser_interface.c:251 ../parser_interface.c:254
#, c-format
msgid "PANIC bad increment buffer %p pos %p ext %p size %d res %p\n"
msgstr "PANIC ugyldig inkrementbuffer %p pos %p ext %p size %d res %p\n"

#: ../parser_interface.c:656 ../parser_interface.c:658
#, c-format
msgid "profile %s network rules not enforced\n"
msgstr ""

#: ../parser_interface.c:666
msgid "Unknown pattern type\n"
msgstr ""

#: ../parser_interface.c:750 ../parser_interface.c:902
#: ../parser_interface.c:743 ../parser_interface.c:894
#, c-format
msgid "Unable to open %s - %s\n"
msgstr "Kan ikke åpne %s - %s\n"

#: ../parser_interface.c:776 ../parser_interface.c:768
#, c-format
msgid "Memory Allocation Error: Unable to remove ^%s\n"
msgstr "Minnetilordningsfeil: Kan ikke fjerne ^%s\n"

#: ../parser_interface.c:789 ../parser_interface.c:781
#, c-format
msgid "Memory Allocation Error: Unable to remove %s:%s."
msgstr "Minnetilordningsfeil: Kan ikke fjerne %s:%s."

#: ../parser_interface.c:810 ../parser_interface.c:802
msgid "unable to create work area\n"
msgstr "Kan ikke opprette arbeidsområde\n"

#: ../parser_interface.c:818 ../parser_interface.c:810
#, c-format
msgid "unable to serialize profile %s\n"
msgstr "kan ikke serietilordne profilen %s\n"

#: ../parser_interface.c:829 ../parser_interface.c:916
#: ../parser_interface.c:821 ../parser_interface.c:908
#, c-format
msgid "%s: Unable to write entire profile entry\n"
msgstr "%s: Kan ikke lagre hele profiloppføringen\n"

#: ../parser_interface.c:839 ../parser_interface.c:831
#, c-format
msgid "%s: Unable to write entire profile entry to cache\n"
msgstr ""

#: parser_lex.l:100 parser_lex.l:163
#, c-format
msgid "Could not open '%s'"
msgstr ""

#: parser_lex.l:104 parser_lex.l:167
#, c-format
msgid "fstat failed for '%s'"
msgstr ""

#: parser_lex.l:121
#, c-format
msgid "opendir failed '%s'"
msgstr ""

#: parser_lex.l:152
#, c-format
msgid "stat failed for '%s'"
msgstr ""

#: parser_lex.l:155 parser_lex.l:133
#, c-format
msgid "Could not open '%s' in '%s'"
msgstr ""

#: parser_lex.l:284 parser_lex.l:322 parser_lex.l:362 parser_lex.l:399
#: parser_lex.l:469 parser_lex.l:655 parser_lex.l:586
#, c-format
msgid "Found unexpected character: '%s'"
msgstr "Fant uventet tegn: '%s'"

#: parser_lex.l:386 parser_lex.l:418
msgid "Variable declarations do not accept trailing commas"
msgstr ""

#: parser_lex.l:420
#, c-format
msgid "(network_mode) Found unexpected character: '%s'"
msgstr "(nettwork_mode) Fant uventet tegn: '%s'"

#: ../parser_main.c:333 ../parser_common.c:61
#, c-format
msgid "Warning from %s (%s%sline %d): %s"
msgstr ""

#: ../parser_main.c:531
#, c-format
msgid "%s: Could not allocate memory for subdomainbase mount point\n"
msgstr "%s: Kunne ikke tilordne minne for subdomenebasens monteringspunkt\n"

#: ../parser_main.c:577 ../parser_main.c:616
#, c-format
msgid ""
"Warning: unable to find a suitable fs in %s, is it mounted?\n"
"Use --subdomainfs to override.\n"
msgstr ""
"Advarsel: Kunne ikke finne en egnet fs i %s, er den montert?\n"
"Bruk --subdomainfs for å overstyre.\n"

#: ../parser_main.c:597 ../parser_main.c:635
#, c-format
msgid ""
"%s: Sorry. You need root privileges to run this program.\n"
"\n"
msgstr ""
"%s: Beklager. Dette programmet må kjøres som rot.\n"
"\n"

#: ../parser_main.c:604 ../parser_main.c:642
#, c-format
msgid ""
"%s: Warning! You've set this program setuid root.\n"
"Anybody who can run this program can update your AppArmor profiles.\n"
"\n"
msgstr ""
"%s: Advarsel! Du har definert 'setuid root' for dette programmet.\n"
"Alle som kan kjøre dette programmet, kan oppdatere dine AppArmor-profiler.\n"
"\n"

#: ../parser_main.c:704 ../parser_main.c:813 ../parser_main.c:836
#: ../parser_main.c:946
#, c-format
msgid "Error: Could not read profile %s: %s.\n"
msgstr "Feil: Kunne ikke lese profil %s:%s.\n"

#: ../parser_main.c:718 ../parser_misc.c:270 parser_yacc.y:227
#: parser_yacc.y:374 parser_yacc.y:386 parser_yacc.y:484 parser_yacc.y:586
#: parser_yacc.y:624 parser_yacc.y:939 parser_yacc.y:948 parser_yacc.y:960
#: parser_yacc.y:1008 parser_yacc.y:1019 parser_yacc.y:1101 parser_yacc.y:1119
#: parser_yacc.y:1126 ../parser_main.c:850 ../parser_main.c:1015
#: ../parser_main.c:1229 ../parser_main.c:1283 ../parser_misc.c:431
#: parser_yacc.y:268 parser_yacc.y:416 parser_yacc.y:426 parser_yacc.y:537
#: parser_yacc.y:626 parser_yacc.y:976 parser_yacc.y:1021 parser_yacc.y:1030
#: parser_yacc.y:1042 parser_yacc.y:1078 parser_yacc.y:1082 parser_yacc.y:1092
#: parser_yacc.y:1102 parser_yacc.y:1201 parser_yacc.y:1223 parser_yacc.y:1234
#: parser_yacc.y:1309 parser_yacc.y:1327 parser_yacc.y:1334 parser_yacc.y:1385
msgid "Memory allocation error."
msgstr "Minnetilordningsfeil."

#: ../parser_main.c:740 ../parser_main.c:872
#, c-format
msgid "Cached load succeeded for \"%s\".\n"
msgstr ""

#: ../parser_main.c:744 ../parser_main.c:876
#, c-format
msgid "Cached reload succeeded for \"%s\".\n"
msgstr ""

#: ../parser_main.c:910 ../parser_main.c:1058
#, c-format
msgid "%s: Errors found in file. Aborting.\n"
msgstr "%s: Feil funnet i filen. Avbryter.\n"

#: ../parser_misc.c:426 ../parser_misc.c:597
msgid ""
"Uppercase qualifiers \"RWLIMX\" are deprecated, please convert to lowercase\n"
"See the apparmor.d(5) manpage for details.\n"
msgstr ""
"Valg med store bokstaver \"RWLIMX\" brukes ikke lenger. Konverter til små "
"bokstaver.\n"
"Se manualsiden apparmor.d(5).\n"

#: ../parser_misc.c:467 ../parser_misc.c:474 ../parser_misc.c:638
#: ../parser_misc.c:645
msgid "Conflict 'a' and 'w' perms are mutually exclusive."
msgstr "Conflikt 'a'- and 'w'-tillatelser kan ikke brukes samtidig."

#: ../parser_misc.c:491 ../parser_misc.c:662
msgid "Exec qualifier 'i' invalid, conflicting qualifier already specified"
msgstr ""
"Exec-valget 'i' er ugyldig. Et annen valg som er i konflikt med dette, er "
"allerede spesifisert"

#: ../parser_misc.c:502 ../parser_misc.c:673
#, c-format
msgid ""
"Unconfined exec qualifier (%c%c) allows some dangerous environment variables "
"to be passed to the unconfined process; 'man 5 apparmor.d' for details.\n"
msgstr ""
"Et ubegrenset exec-argument (%c%c) kan medføre at farlige miljøvariabler "
"sendes til den ubegrensede prosessen. Se 'man 5 apparmor.d'.\n"

#: ../parser_misc.c:510 ../parser_misc.c:551 ../parser_misc.c:681
#: ../parser_misc.c:722
#, c-format
msgid "Exec qualifier '%c' invalid, conflicting qualifier already specified"
msgstr "Exec-valget '%c' er ugyldig. Et annen valg er allerede spesifisert"

#: ../parser_misc.c:537 ../parser_misc.c:545 ../parser_misc.c:708
#: ../parser_misc.c:716
#, c-format
msgid ""
"Exec qualifier '%c%c' invalid, conflicting qualifier already specified"
msgstr "Kjørevalget '%c%c' er ugyldig. Et annet valg er allerede spesifisert"

#: ../parser_misc.c:593 ../parser_misc.c:764
#, c-format
msgid "Internal: unexpected mode character '%c' in input"
msgstr "Intern feil: Uventet modustegn '%c' angitt"

#: ../parser_misc.c:615 ../parser_misc.c:786
#, c-format
msgid "Internal error generated invalid perm 0x%llx\n"
msgstr "Intern feil genererte ugyldig rettighet 0x%llx\n"

#: ../parser_misc.c:865 ../parser_symtab.c:561 ../parser_regex.c:626
#: ../parser_variable.c:229
#, c-format
msgid "AppArmor parser error: %s\n"
msgstr "Feil under AppArmor-analyse: %s\n"

#: ../parser_merge.c:92 ../parser_merge.c:91
msgid "Couldn't merge entries. Out of Memory\n"
msgstr "Kan ikke samordne oppføringer. For lite minne\n"

#: ../parser_merge.c:111 ../parser_merge.c:113
#, c-format
msgid "profile %s: has merged rule %s with conflicting x modifiers\n"
msgstr ""

#: parser_yacc.y:236 parser_yacc.y:277
msgid "Profile attachment must begin with a '/'."
msgstr ""
<<<<<<< HEAD

#: parser_yacc.y:260 parser_yacc.y:302
msgid ""
"Profile names must begin with a '/', namespace or keyword 'profile' or 'hat'."
msgstr ""

=======

#: parser_yacc.y:260 parser_yacc.y:302
msgid ""
"Profile names must begin with a '/', namespace or keyword 'profile' or 'hat'."
msgstr ""

>>>>>>> 252829ae
#: parser_yacc.y:296 parser_yacc.y:338
#, c-format
msgid "Failed to create alias %s -> %s\n"
msgstr "Kunne ikke opprette aliaset %s -> %s\n"

#: parser_yacc.y:417 parser_yacc.y:460
msgid "Profile flag chroot_relative conflicts with namespace_relative"
msgstr ""

#: parser_yacc.y:421 parser_yacc.y:464
msgid "Profile flag mediate_deleted conflicts with delegate_deleted"
msgstr ""

#: parser_yacc.y:424 parser_yacc.y:467
msgid ""
"Profile flag attach_disconnected conflicts with no_attach_disconnected"
msgstr ""

#: parser_yacc.y:427 parser_yacc.y:470
msgid "Profile flag chroot_attach conflicts with chroot_no_attach"
msgstr ""

#: parser_yacc.y:441 parser_yacc.y:484
msgid "Profile flag 'debug' is no longer valid."
msgstr "valget         er ikke lenger gyldig"

#: parser_yacc.y:463 parser_yacc.y:506
#, c-format
msgid "Invalid profile flag: %s."
msgstr "Ugyldig profilvalg: %s."

#: parser_yacc.y:498 parser_yacc.y:520 parser_yacc.y:548
msgid "Assert: `rule' returned NULL."
msgstr "Assert: 'rule' returnerte NULL."

#: parser_yacc.y:501 parser_yacc.y:546 parser_yacc.y:552 parser_yacc.y:584
msgid ""
"Invalid mode, in deny rules 'x' must not be preceded by exec qualifier 'i', "
"'p', or 'u'"
msgstr ""
"Ugyldig modus, i avvisingsregler må ikke kjørevalgene           eller     "
"komme foran 'x'."

#: parser_yacc.y:524 parser_yacc.y:556
msgid ""
"Invalid mode, 'x' must be preceded by exec qualifier 'i', 'p', 'c', or 'u'"
msgstr "Ugyldig modus, 'x' må komme etter kjørevalgt 'i', 'p' eller 'u'"

#: parser_yacc.y:549 parser_yacc.y:587
msgid "Invalid mode, 'x' must be preceded by exec qualifier 'i', 'p', or 'u'"
msgstr "Ugyldig modus. 'x' må komme etter exec-valget 'i', 'p' eller 'u'"

#: parser_yacc.y:574 parser_yacc.y:612 parser_yacc.y:614
msgid "Assert: `network_rule' return invalid protocol."
msgstr "Assert: 'network_rule' returnerte NULL."

#: parser_yacc.y:649 parser_yacc.y:696
msgid "Assert: `change_profile' returned NULL."
msgstr "Assert: 'change_profile' returnerte NULL."

#: parser_yacc.y:680 parser_yacc.y:720
msgid "Assert: 'hat rule' returned NULL."
msgstr "Assert: 'hat rule' returnerte NULL."

#: parser_yacc.y:689 parser_yacc.y:729
msgid "Assert: 'local_profile rule' returned NULL."
msgstr "Assert: 'local_profile' returnerte NULL."

#: parser_yacc.y:824 parser_yacc.y:885
#, c-format
msgid "Unset boolean variable %s used in if-expression"
msgstr "Udefinert boolsk variabel %s brukt i if-uttrykk"

#: parser_yacc.y:882 parser_yacc.y:986
msgid "unsafe rule missing exec permissions"
msgstr "usikker regel uten exec-tillatelser"

#: parser_yacc.y:901 parser_yacc.y:954
msgid "subset can only be used with link rules."
msgstr "kan bare brukes med lenkeregler"

#: parser_yacc.y:903 parser_yacc.y:956
msgid "link and exec perms conflict on a file rule using ->"
msgstr "Lenke- og kjørerettigheter er i konflikt med en regelfil som bruker"

#: parser_yacc.y:905 parser_yacc.y:958
msgid "link perms are not allowed on a named profile transition.\n"
msgstr "Lenkerettigheter er ikke tillatt for en navngitt profiloverføring.\n"

#: parser_yacc.y:921 parser_yacc.y:1003
#, c-format
msgid "missing an end of line character? (entry: %s)"
msgstr "tegn for linjelslutt mangler? (oppføring: %s)"

#: parser_yacc.y:975 parser_yacc.y:985 parser_yacc.y:1057 parser_yacc.y:1067
msgid "Invalid network entry."
msgstr "Ugyldig nettverksoppføring."

#: parser_yacc.y:1039 parser_yacc.y:1048 parser_yacc.y:1254
#, c-format
msgid "Invalid capability %s."
msgstr "Ugyldig egenskap %s."

#: parser_yacc.y:1066 parser_yacc.y:1269
#, c-format
msgid "AppArmor parser error for %s%s%s at line %d: %s\n"
msgstr ""

#: parser_yacc.y:1072 parser_yacc.y:1275
#, c-format
msgid "AppArmor parser error,%s%s line %d: %s\n"
msgstr ""

#: ../parser_regex.c:244
#, c-format
msgid "%s: Illegal open {, nesting groupings not allowed\n"
msgstr "%s: Åpen { ikke tillatt, nesting-gruppering ikke tillatt\n"

#: ../parser_regex.c:265 ../parser_regex.c:274
#, c-format
msgid "%s: Regex grouping error: Invalid number of items between {}\n"
msgstr ""
"%s: Regex-grupperingsfeil: Ugyldig antall oppføringer mellom { og }\n"

#: ../parser_regex.c:271 ../parser_regex.c:280
#, c-format
msgid ""
"%s: Regex grouping error: Invalid close }, no matching open { detected\n"
msgstr ""
"%s: Regex-grupperingsfeil: Ugyldig avsluttende }, ingen initial { funnet\n"

#: ../parser_regex.c:337 ../parser_regex.c:343
#, c-format
msgid ""
"%s: Regex grouping error: Unclosed grouping or character class, expecting "
"close }\n"
msgstr ""
"%s: Regex-grupperingsfeil: Åpen grupperings- eller tegnklasse, lukket "
"forventet }\n"

#: ../parser_regex.c:351 ../parser_regex.c:357
#, c-format
msgid "%s: Internal buffer overflow detected, %d characters exceeded\n"
msgstr "%s: Intern bufferlekkasje registrert, %d tegn overskredet\n"

#: ../parser_regex.c:355 ../parser_regex.c:361
#, c-format
msgid "%s: Unable to parse input line '%s'\n"
msgstr "%s: Kan ikke analysere kommandolinje '%s'\n"

#: ../parser_regex.c:397 ../parser_regex.c:405
#, c-format
msgid "%s: Invalid profile name '%s' - bad regular expression\n"
msgstr ""

#: ../parser_policy.c:202 ../parser_policy.c:402
#, c-format
msgid "ERROR merging rules for profile %s, failed to load\n"
msgstr "FEIL under aktivering av regler for profil %s, kunne ikke laste\n"

#: ../parser_policy.c:234
#, c-format
msgid ""
"ERROR profile %s contains policy elements not usable with this kernel:\n"
"\t'*', '?', character ranges, and alternations are not allowed.\n"
"\t'**' may only be used at the end of a rule.\n"
msgstr ""
"FEIL Profilen %s inneholder strategielementer som ikke kan brukes med denne "
"kjernen:\n"
"\t'*', '?', og alternerende elementer er ikke tillatt.\n"
"\t'**' kan bare brukes på slutten av en regel.\n"

#: ../parser_policy.c:279 ../parser_policy.c:359
#, c-format
msgid "ERROR processing regexs for profile %s, failed to load\n"
msgstr "FEIL under behandling av regexs for profil %s, kunne ikke laste\n"

#: ../parser_policy.c:306 ../parser_policy.c:389
#, c-format
msgid "ERROR expanding variables for profile %s, failed to load\n"
msgstr "FEIL under utvidelse av variabler for profil %s, kunne ikke laste\n"

#: ../parser_policy.c:390 ../parser_policy.c:382
#, c-format
msgid "ERROR adding hat access rule for profile %s\n"
msgstr "FEIL ved oppretting av hat-tilgangsregel for profilen %s\n"

#: ../parser_policy.c:490 ../parser_policy.c:271
#, c-format
msgid "ERROR in profile %s, failed to load\n"
msgstr "FEIL i profil %s, kunne ikke laste\n"

#: ../parser_policy.c:675
#, c-format
msgid "%s: Errors found during postprocessing.  Aborting.\n"
msgstr "%s: Feil funnet under etterbehandling. Avbryter.\n"

#: ../parser_policy.c:682 ../parser_policy.c:704
#, c-format
msgid "%s: Errors found during regex postprocess.  Aborting.\n"
msgstr "%s: Feil funnet under etterbehandling av regex. Avbryter.\n"

#: ../parser_policy.c:689
#, c-format
msgid "%s: Errors found during postprocess.  Aborting.\n"
msgstr "%s: Feil funnet under etterbehandling. Avbryter.\n"

#: ../parser_policy.c:696
#, c-format
msgid "%s: Errors found in combining rules postprocessing. Aborting.\n"
msgstr ""
"%s: Feil funnet under etterbehandling av kombinasjonsregler. Avbryter.\n"
<<<<<<< HEAD

#: parser_lex.l:180
#, c-format
msgid "Could not process include directory '%s' in '%s'"
msgstr ""

#: ../parser_main.c:660
msgid "Feature buffer full."
msgstr ""

#: ../parser_main.c:1115 ../parser_main.c:1132
msgid "Out of memory"
msgstr ""

#: ../parser_main.c:1182
#, c-format
msgid "Can't create cache directory: %s\n"
msgstr ""

#: ../parser_main.c:1185
#, c-format
msgid "File in cache directory location: %s\n"
msgstr ""

#: ../parser_main.c:1188
#, c-format
msgid "Can't update cache directory: %s\n"
msgstr ""

#: ../parser_misc.c:833
#, c-format
=======

#: parser_lex.l:180
#, c-format
msgid "Could not process include directory '%s' in '%s'"
msgstr ""

#: ../parser_main.c:660
msgid "Feature buffer full."
msgstr ""

#: ../parser_main.c:1115 ../parser_main.c:1132
msgid "Out of memory"
msgstr ""

#: ../parser_main.c:1182
#, c-format
msgid "Can't create cache directory: %s\n"
msgstr ""

#: ../parser_main.c:1185
#, c-format
msgid "File in cache directory location: %s\n"
msgstr ""

#: ../parser_main.c:1188
#, c-format
msgid "Can't update cache directory: %s\n"
msgstr ""

#: ../parser_misc.c:833
#, c-format
>>>>>>> 252829ae
msgid "Internal: unexpected DBus mode character '%c' in input"
msgstr ""

#: ../parser_misc.c:857
#, c-format
msgid "Internal error generated invalid DBus perm 0x%x\n"
msgstr ""

#: parser_yacc.y:575
msgid "deny prefix not allowed"
msgstr ""

#: parser_yacc.y:612
msgid "owner prefix not allowed"
msgstr ""

#: parser_yacc.y:660
msgid "owner prefix not allow on mount rules"
msgstr ""

#: parser_yacc.y:677
msgid "owner prefix not allow on dbus rules"
msgstr ""

#: parser_yacc.y:704
msgid "owner prefix not allow on capability rules"
msgstr ""

#: parser_yacc.y:1357
#, c-format
msgid "invalid mount conditional %s%s"
msgstr ""

#: parser_yacc.y:1374
msgid "bad mount rule"
msgstr ""

#: parser_yacc.y:1381
msgid "mount point conditions not currently supported"
msgstr ""

#: parser_yacc.y:1398
#, c-format
msgid "invalid pivotroot conditional '%s'"
msgstr ""

#: ../parser_regex.c:241
#, c-format
msgid ""
"%s: Regex grouping error: Invalid close ], no matching open [ detected\n"
msgstr ""

#: ../parser_regex.c:257
#, c-format
msgid "%s: Regex grouping error: Exceeded maximum nesting of {}\n"
msgstr ""

#: ../parser_policy.c:366
#, c-format
msgid "ERROR processing policydb rules for profile %s, failed to load\n"
msgstr ""

#: ../parser_policy.c:396
#, c-format
msgid "ERROR replacing aliases for profile %s, failed to load\n"
<<<<<<< HEAD
msgstr ""

#~ msgid "Error: Could not allocate temporary file.\n"
#~ msgstr "Feil: Kunne ikke tilordne midlertidig fil\n"

#~ msgid "Error: Could not allocate buffer for include at line %d in %s.\n"
#~ msgstr ""
#~ "Feil: kunne ikke tilordne mellomlager for inkludert oppføring på linje %d i "
#~ "%s\n"

#~ msgid "Error: Bad include at line %d in %s.\n"
#~ msgstr "Feil: Ugyldig inkludert oppføring på linje %d i %s\n"

#~ msgid "Error: #include %s%c not found at line %d in %s.\n"
#~ msgstr "Feil: #include %s%c ikke funnet. Linje %d i %s\n"

#~ msgid "Error: Exceeded %d levels of includes.  Not processing %s include.\n"
#~ msgstr ""
#~ "Feil: %d nivåer for inkluderte oppføringer overskredet. Inkludert oppføring "
#~ "%s blir ikke behandlet.\n"

#~ msgid "Couldn't copy profile Bad memory address\n"
#~ msgstr "Kunne ikke kopiere profil, ugyldig minneadresse\n"

#~ msgid "Unknown error\n"
#~ msgstr "Ukjent feil\n"

#~ msgid "Warning (%s line %d): %s"
#~ msgstr "Advarsel (%s linje %d): %s"

#~ msgid "profile %s: has merged rule %s with multiple x modifiers\n"
#~ msgstr "Profil %s: Har lagt inn regel %s med flere x-modifikatorer.\n"

#~ msgid "Profile names must begin with a '/', or keyword 'profile'."
#~ msgstr "navn må begynne med     eller nøkkelordet"

#~ msgid "Assert: `change_hat' returned NULL."
#~ msgstr "Assert: 'change_hat' returnerte NULL."

#~ msgid "link perms are not allowed on a named profile transtion.\n"
#~ msgstr "Lenkerettigheter er ikke tillatt for en navngitt profiloverføring.\n"

#~ msgid "AppArmor parser error in %s at line %d: %s\n"
#~ msgstr "Feil under AppArmor-analyse %s på linje %d: %s\n"

#~ msgid "AppArmor parser error, line %d: %s\n"
#~ msgstr "Feil under AppArmor-analyse, linje %d: %s\n"

#~ msgid "%s: Failed to compile regex '%s' [original: '%s']\n"
#~ msgstr "%s: Kunne ikke kompilere regex '%s' [original: '%s']\n"

#~ msgid "%s: error near               "
#~ msgstr "%s: feil nær               "

#~ msgid "%s: error reason: '%s'\n"
#~ msgstr "%s: feilårsak: '%s'\n"

#~ msgid "%s: Failed to compile regex '%s' [original: '%s'] - malloc failed\n"
#~ msgstr ""
#~ "%s: Kunne ikke kompilere regex '%s' [original: '%s'] - malloc mislyktes\n"

#~ msgid "%s permission: not supported on current system.\n"
#~ msgstr "%s -tillatelse  støttes ikke på dette systemet.\n"

#~ msgid "%s rule: not supported on current system.\n"
#~ msgstr "%s -regel støttes ikke på dette systemet.\n"

#~ msgid "Profile names must begin with a '/', or keyword 'profile' or 'hat'."
#~ msgstr "Profilnavn må begynne med     eller nøkkelordene           eller"
=======
msgstr ""
>>>>>>> 252829ae
<|MERGE_RESOLUTION|>--- conflicted
+++ resolved
@@ -19,11 +19,7 @@
 "MIME-Version: 1.0\n"
 "Content-Type: text/plain; charset=UTF-8\n"
 "Content-Transfer-Encoding: 8bit\n"
-<<<<<<< HEAD
-"X-Launchpad-Export-Date: 2013-11-15 05:15+0000\n"
-=======
 "X-Launchpad-Export-Date: 2013-11-16 05:14+0000\n"
->>>>>>> 252829ae
 "X-Generator: Launchpad (build 16831)\n"
 
 #: ../parser_include.c:113
@@ -369,21 +365,12 @@
 #: parser_yacc.y:236 parser_yacc.y:277
 msgid "Profile attachment must begin with a '/'."
 msgstr ""
-<<<<<<< HEAD
 
 #: parser_yacc.y:260 parser_yacc.y:302
 msgid ""
 "Profile names must begin with a '/', namespace or keyword 'profile' or 'hat'."
 msgstr ""
 
-=======
-
-#: parser_yacc.y:260 parser_yacc.y:302
-msgid ""
-"Profile names must begin with a '/', namespace or keyword 'profile' or 'hat'."
-msgstr ""
-
->>>>>>> 252829ae
 #: parser_yacc.y:296 parser_yacc.y:338
 #, c-format
 msgid "Failed to create alias %s -> %s\n"
@@ -596,7 +583,6 @@
 msgid "%s: Errors found in combining rules postprocessing. Aborting.\n"
 msgstr ""
 "%s: Feil funnet under etterbehandling av kombinasjonsregler. Avbryter.\n"
-<<<<<<< HEAD
 
 #: parser_lex.l:180
 #, c-format
@@ -628,39 +614,6 @@
 
 #: ../parser_misc.c:833
 #, c-format
-=======
-
-#: parser_lex.l:180
-#, c-format
-msgid "Could not process include directory '%s' in '%s'"
-msgstr ""
-
-#: ../parser_main.c:660
-msgid "Feature buffer full."
-msgstr ""
-
-#: ../parser_main.c:1115 ../parser_main.c:1132
-msgid "Out of memory"
-msgstr ""
-
-#: ../parser_main.c:1182
-#, c-format
-msgid "Can't create cache directory: %s\n"
-msgstr ""
-
-#: ../parser_main.c:1185
-#, c-format
-msgid "File in cache directory location: %s\n"
-msgstr ""
-
-#: ../parser_main.c:1188
-#, c-format
-msgid "Can't update cache directory: %s\n"
-msgstr ""
-
-#: ../parser_misc.c:833
-#, c-format
->>>>>>> 252829ae
 msgid "Internal: unexpected DBus mode character '%c' in input"
 msgstr ""
 
@@ -726,76 +679,4 @@
 #: ../parser_policy.c:396
 #, c-format
 msgid "ERROR replacing aliases for profile %s, failed to load\n"
-<<<<<<< HEAD
-msgstr ""
-
-#~ msgid "Error: Could not allocate temporary file.\n"
-#~ msgstr "Feil: Kunne ikke tilordne midlertidig fil\n"
-
-#~ msgid "Error: Could not allocate buffer for include at line %d in %s.\n"
-#~ msgstr ""
-#~ "Feil: kunne ikke tilordne mellomlager for inkludert oppføring på linje %d i "
-#~ "%s\n"
-
-#~ msgid "Error: Bad include at line %d in %s.\n"
-#~ msgstr "Feil: Ugyldig inkludert oppføring på linje %d i %s\n"
-
-#~ msgid "Error: #include %s%c not found at line %d in %s.\n"
-#~ msgstr "Feil: #include %s%c ikke funnet. Linje %d i %s\n"
-
-#~ msgid "Error: Exceeded %d levels of includes.  Not processing %s include.\n"
-#~ msgstr ""
-#~ "Feil: %d nivåer for inkluderte oppføringer overskredet. Inkludert oppføring "
-#~ "%s blir ikke behandlet.\n"
-
-#~ msgid "Couldn't copy profile Bad memory address\n"
-#~ msgstr "Kunne ikke kopiere profil, ugyldig minneadresse\n"
-
-#~ msgid "Unknown error\n"
-#~ msgstr "Ukjent feil\n"
-
-#~ msgid "Warning (%s line %d): %s"
-#~ msgstr "Advarsel (%s linje %d): %s"
-
-#~ msgid "profile %s: has merged rule %s with multiple x modifiers\n"
-#~ msgstr "Profil %s: Har lagt inn regel %s med flere x-modifikatorer.\n"
-
-#~ msgid "Profile names must begin with a '/', or keyword 'profile'."
-#~ msgstr "navn må begynne med     eller nøkkelordet"
-
-#~ msgid "Assert: `change_hat' returned NULL."
-#~ msgstr "Assert: 'change_hat' returnerte NULL."
-
-#~ msgid "link perms are not allowed on a named profile transtion.\n"
-#~ msgstr "Lenkerettigheter er ikke tillatt for en navngitt profiloverføring.\n"
-
-#~ msgid "AppArmor parser error in %s at line %d: %s\n"
-#~ msgstr "Feil under AppArmor-analyse %s på linje %d: %s\n"
-
-#~ msgid "AppArmor parser error, line %d: %s\n"
-#~ msgstr "Feil under AppArmor-analyse, linje %d: %s\n"
-
-#~ msgid "%s: Failed to compile regex '%s' [original: '%s']\n"
-#~ msgstr "%s: Kunne ikke kompilere regex '%s' [original: '%s']\n"
-
-#~ msgid "%s: error near               "
-#~ msgstr "%s: feil nær               "
-
-#~ msgid "%s: error reason: '%s'\n"
-#~ msgstr "%s: feilårsak: '%s'\n"
-
-#~ msgid "%s: Failed to compile regex '%s' [original: '%s'] - malloc failed\n"
-#~ msgstr ""
-#~ "%s: Kunne ikke kompilere regex '%s' [original: '%s'] - malloc mislyktes\n"
-
-#~ msgid "%s permission: not supported on current system.\n"
-#~ msgstr "%s -tillatelse  støttes ikke på dette systemet.\n"
-
-#~ msgid "%s rule: not supported on current system.\n"
-#~ msgstr "%s -regel støttes ikke på dette systemet.\n"
-
-#~ msgid "Profile names must begin with a '/', or keyword 'profile' or 'hat'."
-#~ msgstr "Profilnavn må begynne med     eller nøkkelordene           eller"
-=======
-msgstr ""
->>>>>>> 252829ae
+msgstr ""