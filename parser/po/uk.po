# translation of apparmor-parser.po to Ukrainian
# Translation of apparmor-parser.uk.po to Ukrainian
# English translations for subdomain_parser package.
# Copyright (C) 2005 Immunix, Inc.
# This file is distributed under the same license as the subdomain_parser package.
#
#
# Ivan Petrouchtchak <ivanpetrouchtchak@yahoo.com>, 2006, 2007.
# Yuri Chornoivan <yurchor@ukr.net>, 2008, 2013.
# Ivan Petrouchtchak <fr.ivan@ukrainian-orthodox.org>, 2008.
msgid ""
msgstr ""
"Project-Id-Version: apparmor-parser.uk\n"
"Report-Msgid-Bugs-To: apparmor-general@forge.novell.com\n"
"POT-Creation-Date: 2013-11-14 10:18-0800\n"
<<<<<<< HEAD
"PO-Revision-Date: 2013-11-15 04:57+0000\n"
"Last-Translator: Yuri Chornoivan <yurchor@gmail.com>\n"
=======
"PO-Revision-Date: 2013-11-15 12:27+0000\n"
"Last-Translator: yurchor <Unknown>\n"
>>>>>>> 252829ae
"Language-Team: Ukrainian <translation@linux.org.ua>\n"
"MIME-Version: 1.0\n"
"Content-Type: text/plain; charset=UTF-8\n"
"Content-Transfer-Encoding: 8bit\n"
<<<<<<< HEAD
"X-Launchpad-Export-Date: 2013-11-15 05:16+0000\n"
"X-Generator: Launchpad (build 16831)\n"
=======
"X-Launchpad-Export-Date: 2013-11-16 05:14+0000\n"
"X-Generator: Launchpad (build 16831)\n"
"Language: uk\n"
>>>>>>> 252829ae

#: ../parser_include.c:113
msgid "Error: Out of memory.\n"
msgstr "Помилка: недостатньо пам'яті.\n"

#: ../parser_include.c:123
#, c-format
msgid "Error: basedir %s is not a directory, skipping.\n"
msgstr "Помилка: базовий каталог %s - це не каталог; пропускається.\n"

#: ../parser_include.c:137
#, c-format
msgid "Error: Could not add directory %s to search path.\n"
msgstr "Помилка: Не вдалося додати каталог %s до шляху пошуку.\n"

#: ../parser_include.c:147
msgid "Error: Could not allocate memory.\n"
msgstr "Помилка: Не вдалося виділити пам'ять.\n"

#: ../parser_interface.c:69 ../parser_interface.c:72
msgid "Bad write position\n"
msgstr "Погана позиція запису\n"

#: ../parser_interface.c:72 ../parser_interface.c:75
msgid "Permission denied\n"
msgstr "Відмовлено у доступі\n"

#: ../parser_interface.c:75 ../parser_interface.c:78
msgid "Out of memory\n"
msgstr "Не вистачає пам'яті\n"

#: ../parser_interface.c:78 ../parser_interface.c:81
msgid "Couldn't copy profile: Bad memory address\n"
msgstr "Не вдалося скопіювати профіль: помилкова адреса пам’яті\n"

#: ../parser_interface.c:81 ../parser_interface.c:84
msgid "Profile doesn't conform to protocol\n"
msgstr "Профіль не сумісний з протоколом\n"

#: ../parser_interface.c:84 ../parser_interface.c:87
msgid "Profile does not match signature\n"
msgstr "Профіль не збігається з підписом\n"

#: ../parser_interface.c:87 ../parser_interface.c:90
msgid "Profile version not supported by Apparmor module\n"
msgstr "Версія профілю не підтримується модулем Apparmor\n"

#: ../parser_interface.c:90 ../parser_interface.c:93
msgid "Profile already exists\n"
msgstr "Профіль вже існує\n"

#: ../parser_interface.c:93 ../parser_interface.c:96
msgid "Profile doesn't exist\n"
msgstr "Профіль не існує\n"

#: ../parser_interface.c:96 ../parser_interface.c:99
msgid "Permission denied; attempted to load a profile while confined?\n"
msgstr ""
"Немає доступу. Здійснено спробу завантажити профіль у обмеженому режимі?\n"
<<<<<<< HEAD

#: ../parser_interface.c:99 ../parser_interface.c:102
#, c-format
msgid "Unknown error (%d): %s\n"
msgstr "Невідома помилка (%d): %s\n"

=======

#: ../parser_interface.c:99 ../parser_interface.c:102
#, c-format
msgid "Unknown error (%d): %s\n"
msgstr "Невідома помилка (%d): %s\n"

>>>>>>> 252829ae
#: ../parser_interface.c:116 ../parser_interface.c:119
#, c-format
msgid "%s: Unable to add \"%s\".  "
msgstr "%s: Неможливо додати \"%s\".  "

#: ../parser_interface.c:121 ../parser_interface.c:124
#, c-format
msgid "%s: Unable to replace \"%s\".  "
msgstr "%s: Неможливо замінити \"%s\".  "

#: ../parser_interface.c:126 ../parser_interface.c:129
#, c-format
msgid "%s: Unable to remove \"%s\".  "
msgstr "%s: Неможливо вилучити \"%s\".  "

#: ../parser_interface.c:131 ../parser_interface.c:134
#, c-format
msgid "%s: Unable to write to stdout\n"
msgstr "%s: Неможливо записати в stdout\n"

#: ../parser_interface.c:135 ../parser_interface.c:138
#, c-format
msgid "%s: Unable to write to output file\n"
msgstr "%s: не вдалося записати результати до файла\n"

#: ../parser_interface.c:138 ../parser_interface.c:162
#: ../parser_interface.c:141 ../parser_interface.c:165
#, c-format
msgid "%s: ASSERT: Invalid option: %d\n"
msgstr "%s: ASSERT: нечинний параметр: %d\n"

#: ../parser_interface.c:147 ../parser_interface.c:150
#, c-format
msgid "Addition succeeded for \"%s\".\n"
msgstr "Успішне додавання для \"%s\".\n"

#: ../parser_interface.c:151 ../parser_interface.c:154
#, c-format
msgid "Replacement succeeded for \"%s\".\n"
msgstr "Успішна заміна для \"%s\".\n"

#: ../parser_interface.c:155 ../parser_interface.c:158
#, c-format
msgid "Removal succeeded for \"%s\".\n"
msgstr "Успішне вилучення для \"%s\".\n"

#: ../parser_interface.c:251 ../parser_interface.c:254
#, c-format
msgid "PANIC bad increment buffer %p pos %p ext %p size %d res %p\n"
msgstr ""
"PANIC неправильне збільшення буфера %p поз %p розш %p розм %d рес %p\n"

#: ../parser_interface.c:656 ../parser_interface.c:658
#, c-format
msgid "profile %s network rules not enforced\n"
<<<<<<< HEAD
msgstr ""

#: ../parser_interface.c:666
msgid "Unknown pattern type\n"
msgstr ""
=======
msgstr "правила щодо мережі профілю %s не буде застосовано примусово\n"

#: ../parser_interface.c:666
msgid "Unknown pattern type\n"
msgstr "Невідомий тип взірця\n"
>>>>>>> 252829ae

#: ../parser_interface.c:750 ../parser_interface.c:902
#: ../parser_interface.c:743 ../parser_interface.c:894
#, c-format
msgid "Unable to open %s - %s\n"
msgstr "Неможливо відкрити %s - %s\n"

#: ../parser_interface.c:776 ../parser_interface.c:768
#, c-format
msgid "Memory Allocation Error: Unable to remove ^%s\n"
msgstr "Помилка виділення пам'яті: Не вдалося вилучити ^%s\n"

#: ../parser_interface.c:789 ../parser_interface.c:781
#, c-format
msgid "Memory Allocation Error: Unable to remove %s:%s."
msgstr "Помилка виділення пам'яті: Неможливо вилучити %s:%s."

#: ../parser_interface.c:810 ../parser_interface.c:802
msgid "unable to create work area\n"
msgstr "неможливо створити робочу ділянку\n"

#: ../parser_interface.c:818 ../parser_interface.c:810
#, c-format
msgid "unable to serialize profile %s\n"
msgstr "неможливо перетворити профіль %s в послідовну форму\n"

#: ../parser_interface.c:829 ../parser_interface.c:916
#: ../parser_interface.c:821 ../parser_interface.c:908
#, c-format
msgid "%s: Unable to write entire profile entry\n"
msgstr "%s: Не вдається записати повний запис профілю\n"

#: ../parser_interface.c:839 ../parser_interface.c:831
#, c-format
msgid "%s: Unable to write entire profile entry to cache\n"
<<<<<<< HEAD
msgstr ""
=======
msgstr "%s: не вдалося записати увесь запис профілю до кешу\n"
>>>>>>> 252829ae

#: parser_lex.l:100 parser_lex.l:163
#, c-format
msgid "Could not open '%s'"
<<<<<<< HEAD
msgstr ""
=======
msgstr "Не вдалося відкрити «%s»"
>>>>>>> 252829ae

#: parser_lex.l:104 parser_lex.l:167
#, c-format
msgid "fstat failed for '%s'"
<<<<<<< HEAD
msgstr ""
=======
msgstr "помилка fstat під час обробки «%s»"
>>>>>>> 252829ae

#: parser_lex.l:121
#, c-format
msgid "opendir failed '%s'"
<<<<<<< HEAD
msgstr ""
=======
msgstr "помилка opendir під час оброби «%s»"
>>>>>>> 252829ae

#: parser_lex.l:152
#, c-format
msgid "stat failed for '%s'"
<<<<<<< HEAD
msgstr ""
=======
msgstr "помилка stat під час обробки «%s»"
>>>>>>> 252829ae

#: parser_lex.l:155 parser_lex.l:133
#, c-format
msgid "Could not open '%s' in '%s'"
<<<<<<< HEAD
msgstr ""
=======
msgstr "Не вдалося відкрити «%s» у «%s»"
>>>>>>> 252829ae

#: parser_lex.l:284 parser_lex.l:322 parser_lex.l:362 parser_lex.l:399
#: parser_lex.l:469 parser_lex.l:655 parser_lex.l:586
#, c-format
msgid "Found unexpected character: '%s'"
msgstr "Знайдено несподіваний символ: \"%s\""

#: parser_lex.l:386 parser_lex.l:418
msgid "Variable declarations do not accept trailing commas"
<<<<<<< HEAD
msgstr ""
=======
msgstr "У оголошеннях змінних не може бути завершальних ком"
>>>>>>> 252829ae

#: parser_lex.l:420
#, c-format
msgid "(network_mode) Found unexpected character: '%s'"
msgstr "(network_mode) Знайдено неочікуваний символ: '%s'"

#: ../parser_main.c:333 ../parser_common.c:61
#, c-format
msgid "Warning from %s (%s%sline %d): %s"
<<<<<<< HEAD
msgstr ""
=======
msgstr "Попередження від %s (%s%sрядок %d): %s"
>>>>>>> 252829ae

#: ../parser_main.c:531
#, c-format
msgid "%s: Could not allocate memory for subdomainbase mount point\n"
msgstr ""
"%s: Не вдалось виділити пам'ять для точки монтування основи піддомену\n"

#: ../parser_main.c:577 ../parser_main.c:616
#, c-format
msgid ""
"Warning: unable to find a suitable fs in %s, is it mounted?\n"
"Use --subdomainfs to override.\n"
msgstr ""
"Попередження: на %s не вдалося знайти відповідної файлової системи, може "
"його не змонтовано?\n"
"Використайте параметр --subdomainfs, щоб обійти проблему.\n"

#: ../parser_main.c:597 ../parser_main.c:635
#, c-format
msgid ""
"%s: Sorry. You need root privileges to run this program.\n"
"\n"
msgstr ""
"%s: Для вживання цієї програми потрібні привілеї адміністратора.\n"
"\n"

#: ../parser_main.c:604 ../parser_main.c:642
#, c-format
msgid ""
"%s: Warning! You've set this program setuid root.\n"
"Anybody who can run this program can update your AppArmor profiles.\n"
"\n"
msgstr ""
"%s: Попередження! Ви вказали для цієї програми setuid root.\n"
"Будь-хто, хто може запускати цю програму, може змінювати\n"
"ваші профілі AppArmor.\n"
"\n"

#: ../parser_main.c:704 ../parser_main.c:813 ../parser_main.c:836
#: ../parser_main.c:946
#, c-format
msgid "Error: Could not read profile %s: %s.\n"
msgstr "Помилка: Не вдалось прочитати профіль %s: %s.\n"

#: ../parser_main.c:718 ../parser_misc.c:270 parser_yacc.y:227
#: parser_yacc.y:374 parser_yacc.y:386 parser_yacc.y:484 parser_yacc.y:586
#: parser_yacc.y:624 parser_yacc.y:939 parser_yacc.y:948 parser_yacc.y:960
#: parser_yacc.y:1008 parser_yacc.y:1019 parser_yacc.y:1101 parser_yacc.y:1119
#: parser_yacc.y:1126 ../parser_main.c:850 ../parser_main.c:1015
#: ../parser_main.c:1229 ../parser_main.c:1283 ../parser_misc.c:431
#: parser_yacc.y:268 parser_yacc.y:416 parser_yacc.y:426 parser_yacc.y:537
#: parser_yacc.y:626 parser_yacc.y:976 parser_yacc.y:1021 parser_yacc.y:1030
#: parser_yacc.y:1042 parser_yacc.y:1078 parser_yacc.y:1082 parser_yacc.y:1092
#: parser_yacc.y:1102 parser_yacc.y:1201 parser_yacc.y:1223 parser_yacc.y:1234
#: parser_yacc.y:1309 parser_yacc.y:1327 parser_yacc.y:1334 parser_yacc.y:1385
msgid "Memory allocation error."
msgstr "Помилка виділення пам'яті."

#: ../parser_main.c:740 ../parser_main.c:872
#, c-format
msgid "Cached load succeeded for \"%s\".\n"
<<<<<<< HEAD
msgstr ""
=======
msgstr "Успішне завантаження кешу для «%s».\n"
>>>>>>> 252829ae

#: ../parser_main.c:744 ../parser_main.c:876
#, c-format
msgid "Cached reload succeeded for \"%s\".\n"
<<<<<<< HEAD
msgstr ""
=======
msgstr "Успішне перезавантаження кешу для «%s».\n"
>>>>>>> 252829ae

#: ../parser_main.c:910 ../parser_main.c:1058
#, c-format
msgid "%s: Errors found in file. Aborting.\n"
msgstr "%s: В файлі знайдені помилки. Переривається.\n"

#: ../parser_misc.c:426 ../parser_misc.c:597
msgid ""
"Uppercase qualifiers \"RWLIMX\" are deprecated, please convert to lowercase\n"
"See the apparmor.d(5) manpage for details.\n"
msgstr ""
"Класифікатори у верхньому регістрі \"RWLIMX\" не рекомендовано, будь ласка, "
"переведіть їх у нижній регістр\n"
"Перегляньте сторінку довідки apparmor.d(5), щоб дізнатися більше.\n"

#: ../parser_misc.c:467 ../parser_misc.c:474 ../parser_misc.c:638
#: ../parser_misc.c:645
msgid "Conflict 'a' and 'w' perms are mutually exclusive."
msgstr "Конфлікт дозволів, 'a' та 'w' є взаємовиключними."

#: ../parser_misc.c:491 ../parser_misc.c:662
msgid "Exec qualifier 'i' invalid, conflicting qualifier already specified"
msgstr ""
"Класифікатор виконання «i» нечинний, попередньо визначено класифікатор, що "
"конфліктує з ним"

#: ../parser_misc.c:502 ../parser_misc.c:673
#, c-format
msgid ""
"Unconfined exec qualifier (%c%c) allows some dangerous environment variables "
"to be passed to the unconfined process; 'man 5 apparmor.d' for details.\n"
msgstr ""
"Необмежений класифікатор виконання (%c%c) дозволяє передачу деяких критичних "
"змінних середовища необмеженому процесу; виконайте команду 'man 5 "
"apparmor.d', щоб дізнатися більше.\n"

#: ../parser_misc.c:510 ../parser_misc.c:551 ../parser_misc.c:681
#: ../parser_misc.c:722
#, c-format
msgid "Exec qualifier '%c' invalid, conflicting qualifier already specified"
msgstr ""
"Класифікатор виконання «%c» - нечинний, раніше визначено класифікатор, що з "
"ним конфліктує"

#: ../parser_misc.c:537 ../parser_misc.c:545 ../parser_misc.c:708
#: ../parser_misc.c:716
#, c-format
msgid ""
"Exec qualifier '%c%c' invalid, conflicting qualifier already specified"
msgstr ""
"Класифікатор виконання «%c%c» - нечинний, раніше визначено класифікатор, що "
"з ним конфліктує"

#: ../parser_misc.c:593 ../parser_misc.c:764
#, c-format
msgid "Internal: unexpected mode character '%c' in input"
msgstr "Внутрішнє: неочікуваний символ режиму '%c' у вхідній інформації"

#: ../parser_misc.c:615 ../parser_misc.c:786
#, c-format
msgid "Internal error generated invalid perm 0x%llx\n"
msgstr "Внутрішня помилка, спричинена нечинним дозволом 0x%llx\n"

#: ../parser_misc.c:865 ../parser_symtab.c:561 ../parser_regex.c:626
#: ../parser_variable.c:229
#, c-format
msgid "AppArmor parser error: %s\n"
msgstr "Помилка аналізатора AppArmor: %s\n"

#: ../parser_merge.c:92 ../parser_merge.c:91
msgid "Couldn't merge entries. Out of Memory\n"
msgstr "Не вдалося об'єднати записи. Не вистачає пам'яті\n"

#: ../parser_merge.c:111 ../parser_merge.c:113
#, c-format
msgid "profile %s: has merged rule %s with conflicting x modifiers\n"
msgstr ""
<<<<<<< HEAD

#: parser_yacc.y:236 parser_yacc.y:277
msgid "Profile attachment must begin with a '/'."
msgstr ""

#: parser_yacc.y:260 parser_yacc.y:302
msgid ""
"Profile names must begin with a '/', namespace or keyword 'profile' or 'hat'."
msgstr ""

=======
"профіль %s: містить об’єднане правило %s з конфліктом x модифікаторів\n"

#: parser_yacc.y:236 parser_yacc.y:277
msgid "Profile attachment must begin with a '/'."
msgstr "Долучення до профілю має починатися з «/»."

#: parser_yacc.y:260 parser_yacc.y:302
msgid ""
"Profile names must begin with a '/', namespace or keyword 'profile' or 'hat'."
msgstr ""
"Назви профілів мають починатися з «/», назви простору назв або ключового "
"слова «profile» чи «hat»."

>>>>>>> 252829ae
#: parser_yacc.y:296 parser_yacc.y:338
#, c-format
msgid "Failed to create alias %s -> %s\n"
msgstr "Не вдалося створити псевдонім %s -> %s\n"

#: parser_yacc.y:417 parser_yacc.y:460
msgid "Profile flag chroot_relative conflicts with namespace_relative"
msgstr "Прапорець профілю chroot_relative конфліктує з namespace_relative"

<<<<<<< HEAD
#: parser_yacc.y:417 parser_yacc.y:460
msgid "Profile flag chroot_relative conflicts with namespace_relative"
msgstr ""

#: parser_yacc.y:421 parser_yacc.y:464
msgid "Profile flag mediate_deleted conflicts with delegate_deleted"
msgstr ""
=======
#: parser_yacc.y:421 parser_yacc.y:464
msgid "Profile flag mediate_deleted conflicts with delegate_deleted"
msgstr "Прапорець профілю mediate_deleted конфліктує з delegate_deleted"
>>>>>>> 252829ae

#: parser_yacc.y:424 parser_yacc.y:467
msgid ""
"Profile flag attach_disconnected conflicts with no_attach_disconnected"
msgstr ""
<<<<<<< HEAD

#: parser_yacc.y:427 parser_yacc.y:470
msgid "Profile flag chroot_attach conflicts with chroot_no_attach"
msgstr ""
=======
"Прапорець профілю attach_disconnected конфліктує з no_attach_disconnected"

#: parser_yacc.y:427 parser_yacc.y:470
msgid "Profile flag chroot_attach conflicts with chroot_no_attach"
msgstr "Прапорець профілю chroot_attach конфліктує з chroot_no_attach"
>>>>>>> 252829ae

#: parser_yacc.y:441 parser_yacc.y:484
msgid "Profile flag 'debug' is no longer valid."
msgstr "Прапорець профілю \"debug\" більше не діє."

#: parser_yacc.y:463 parser_yacc.y:506
#, c-format
msgid "Invalid profile flag: %s."
msgstr "Нечинний прапорець профілю: %s."

#: parser_yacc.y:498 parser_yacc.y:520 parser_yacc.y:548
msgid "Assert: `rule' returned NULL."
msgstr "Виявлено: `rule' повернула NULL."

#: parser_yacc.y:501 parser_yacc.y:546 parser_yacc.y:552 parser_yacc.y:584
msgid ""
"Invalid mode, in deny rules 'x' must not be preceded by exec qualifier 'i', "
"'p', or 'u'"
msgstr ""
"Нечинний режим, перед «x» має бути вказано класифікатор виконання «i», «p», "
"або «u»"

#: parser_yacc.y:524 parser_yacc.y:556
msgid ""
"Invalid mode, 'x' must be preceded by exec qualifier 'i', 'p', 'c', or 'u'"
msgstr ""
"Нечинний режим, перед «x» має бути вказано класифікатор виконання «i», «p», "
"«c» або «u»"

#: parser_yacc.y:549 parser_yacc.y:587
msgid "Invalid mode, 'x' must be preceded by exec qualifier 'i', 'p', or 'u'"
msgstr ""
"Нечинний режим, перед «x» має бути вказано класифікатор виконання «i», «p», "
"або «u»"

#: parser_yacc.y:574 parser_yacc.y:612 parser_yacc.y:614
msgid "Assert: `network_rule' return invalid protocol."
msgstr "Виявлено: «network_rule» повернула нечинний протокол."

#: parser_yacc.y:649 parser_yacc.y:696
msgid "Assert: `change_profile' returned NULL."
msgstr "Виявлено: `change_profile' повернула NULL."

#: parser_yacc.y:680 parser_yacc.y:720
msgid "Assert: 'hat rule' returned NULL."
msgstr "Виявлено: 'hat rule' повернула NULL."

#: parser_yacc.y:689 parser_yacc.y:729
msgid "Assert: 'local_profile rule' returned NULL."
msgstr "Виявлено: `local_profile rule' повернула NULL."

#: parser_yacc.y:824 parser_yacc.y:885
#, c-format
msgid "Unset boolean variable %s used in if-expression"
msgstr "Обнулення булівської змінної %s, яку використано в виразі умови"

#: parser_yacc.y:882 parser_yacc.y:986
msgid "unsafe rule missing exec permissions"
msgstr "небезпечне правило без дозволів на виконання"

#: parser_yacc.y:901 parser_yacc.y:954
msgid "subset can only be used with link rules."
msgstr "підмножину можна використовувати лише з правилами посилань."

#: parser_yacc.y:903 parser_yacc.y:956
msgid "link and exec perms conflict on a file rule using ->"
msgstr ""
"дозволи посилання і виконання конфліктують у правилі файлів за допомогою ->"

#: parser_yacc.y:905 parser_yacc.y:958
msgid "link perms are not allowed on a named profile transition.\n"
msgstr "дозволи посилань не дозволено для перенесення іменованого профілю.\n"

#: parser_yacc.y:921 parser_yacc.y:1003
#, c-format
msgid "missing an end of line character? (entry: %s)"
msgstr "відсутній символ кінця рядка? (елемент: %s)"

#: parser_yacc.y:975 parser_yacc.y:985 parser_yacc.y:1057 parser_yacc.y:1067
msgid "Invalid network entry."
msgstr "Нечинний мережний елемент."

#: parser_yacc.y:1039 parser_yacc.y:1048 parser_yacc.y:1254
#, c-format
msgid "Invalid capability %s."
msgstr "Нечинна характеристика %s."

#: parser_yacc.y:1066 parser_yacc.y:1269
#, c-format
msgid "AppArmor parser error for %s%s%s at line %d: %s\n"
<<<<<<< HEAD
msgstr ""
=======
msgstr "Помилка аналізатора AppArmor, %s%s%s, рядок %d: %s\n"
>>>>>>> 252829ae

#: parser_yacc.y:1072 parser_yacc.y:1275
#, c-format
msgid "AppArmor parser error,%s%s line %d: %s\n"
<<<<<<< HEAD
msgstr ""
=======
msgstr "Помилка аналізатора AppArmor,%s%s, рядок %d: %s\n"
>>>>>>> 252829ae

#: ../parser_regex.c:244
#, c-format
msgid "%s: Illegal open {, nesting groupings not allowed\n"
msgstr ""
"%s: Неприпустима відкрита дужка {, вузлове групування не дозволяється\n"

#: ../parser_regex.c:265 ../parser_regex.c:274
#, c-format
msgid "%s: Regex grouping error: Invalid number of items between {}\n"
msgstr ""
"%s: Помилка групування формального виразу: нечинна кількість пунктів у "
"дужках {}\n"

#: ../parser_regex.c:271 ../parser_regex.c:280
#, c-format
msgid ""
"%s: Regex grouping error: Invalid close }, no matching open { detected\n"
msgstr ""
"%s: Помилка групування формального виразу: нечинна завершальна дужка }, не "
"знайдено відповідної початкової дужки {\n"

#: ../parser_regex.c:337 ../parser_regex.c:343
#, c-format
msgid ""
"%s: Regex grouping error: Unclosed grouping or character class, expecting "
"close }\n"
msgstr ""
"%s: Помилка групування формального виразу: не завершено групу або клас "
"символів, не знайдено завершальної дужки }\n"

#: ../parser_regex.c:351 ../parser_regex.c:357
#, c-format
msgid "%s: Internal buffer overflow detected, %d characters exceeded\n"
msgstr ""
"%s: Виявлено внутрішнє переповнення буфера, перевищення у %d символів\n"

#: ../parser_regex.c:355 ../parser_regex.c:361
#, c-format
msgid "%s: Unable to parse input line '%s'\n"
msgstr "%s: Не вдається проаналізувати вхідний файл \"%s\"\n"

#: ../parser_regex.c:397 ../parser_regex.c:405
#, c-format
msgid "%s: Invalid profile name '%s' - bad regular expression\n"
<<<<<<< HEAD
msgstr ""
=======
msgstr "%s: некоректна назва профілю, «%s» — помилковий формальний вираз\n"
>>>>>>> 252829ae

#: ../parser_policy.c:202 ../parser_policy.c:402
#, c-format
msgid "ERROR merging rules for profile %s, failed to load\n"
msgstr ""
"ПОМИЛКА під час об’єднання правил для профілю %s, не вдалося завантажити\n"

#: ../parser_policy.c:234
#, c-format
msgid ""
"ERROR profile %s contains policy elements not usable with this kernel:\n"
"\t'*', '?', character ranges, and alternations are not allowed.\n"
"\t'**' may only be used at the end of a rule.\n"
msgstr ""
"ПОМИЛКА! профіль %s містить елементи політики, що не можуть бути використані "
"з цим ядром системи:\n"
"\t'*', '?', діапазони символів і варіанти не дозволено.\n"
"\tможна використовувати лише '**' наприкінці правила.\n"

#: ../parser_policy.c:279 ../parser_policy.c:359
#, c-format
msgid "ERROR processing regexs for profile %s, failed to load\n"
msgstr ""
"ПОМИЛКА обробки формальних виразів для профілю %s, не вдалося завантажити\n"

#: ../parser_policy.c:306 ../parser_policy.c:389
#, c-format
msgid "ERROR expanding variables for profile %s, failed to load\n"
msgstr ""
"ПОМИЛКА при розширенні змінних для профілю %s; завантаження зазнало невдачі\n"
<<<<<<< HEAD

#: ../parser_policy.c:390 ../parser_policy.c:382
#, c-format
msgid "ERROR adding hat access rule for profile %s\n"
msgstr "ПОМИЛКА додавання правила доступу hat для профілю %s\n"

=======

#: ../parser_policy.c:390 ../parser_policy.c:382
#, c-format
msgid "ERROR adding hat access rule for profile %s\n"
msgstr "ПОМИЛКА додавання правила доступу hat для профілю %s\n"

>>>>>>> 252829ae
#: ../parser_policy.c:490 ../parser_policy.c:271
#, c-format
msgid "ERROR in profile %s, failed to load\n"
msgstr "ПОМИЛКА у профілі %s, не вдалося завантажити\n"

#: ../parser_policy.c:675
#, c-format
msgid "%s: Errors found during postprocessing.  Aborting.\n"
msgstr ""
"%s: У процесі остаточної обробки виявлено помилки. Аварійне завершення.\n"

#: ../parser_policy.c:682 ../parser_policy.c:704
#, c-format
msgid "%s: Errors found during regex postprocess.  Aborting.\n"
msgstr ""
"%s: У процесі остаточної обробки формального виразу виявлено помилки. "
"Аварійне завершення.\n"

#: ../parser_policy.c:689
#, c-format
msgid "%s: Errors found during postprocess.  Aborting.\n"
msgstr ""
"%s: У процесі остаточної обробки виявлено помилки. Аварійне завершення.\n"

#: ../parser_policy.c:696
#, c-format
msgid "%s: Errors found in combining rules postprocessing. Aborting.\n"
msgstr ""
"%s: Під час остаточної обробки складених правил виявлено помилки. Аварійне "
"завершення.\n"

#: parser_lex.l:180
#, c-format
msgid "Could not process include directory '%s' in '%s'"
<<<<<<< HEAD
msgstr ""

#: ../parser_main.c:660
msgid "Feature buffer full."
msgstr ""

#: ../parser_main.c:1115 ../parser_main.c:1132
msgid "Out of memory"
msgstr ""
=======
msgstr "Не вдалося обробити каталог включення «%s» у «%s»"

#: ../parser_main.c:660
msgid "Feature buffer full."
msgstr "Переповнено буфер можливостей."

#: ../parser_main.c:1115 ../parser_main.c:1132
msgid "Out of memory"
msgstr "Недостатньо пам’яті"
>>>>>>> 252829ae

#: ../parser_main.c:1182
#, c-format
msgid "Can't create cache directory: %s\n"
<<<<<<< HEAD
msgstr ""
=======
msgstr "Не вдалося створити каталог кешу: %s\n"
>>>>>>> 252829ae

#: ../parser_main.c:1185
#, c-format
msgid "File in cache directory location: %s\n"
<<<<<<< HEAD
msgstr ""
=======
msgstr "Файл на місці каталогу кешу: %s\n"
>>>>>>> 252829ae

#: ../parser_main.c:1188
#, c-format
msgid "Can't update cache directory: %s\n"
<<<<<<< HEAD
msgstr ""
=======
msgstr "Не вдалося оновити каталог кешу: %s\n"
>>>>>>> 252829ae

#: ../parser_misc.c:833
#, c-format
msgid "Internal: unexpected DBus mode character '%c' in input"
msgstr ""
<<<<<<< HEAD
=======
"Внутрішня помилка: неочікуваний символ режиму DBus, «%c», у вхідних даних"
>>>>>>> 252829ae

#: ../parser_misc.c:857
#, c-format
msgid "Internal error generated invalid DBus perm 0x%x\n"
<<<<<<< HEAD
msgstr ""

#: parser_yacc.y:575
msgid "deny prefix not allowed"
msgstr ""

#: parser_yacc.y:612
msgid "owner prefix not allowed"
msgstr ""

#: parser_yacc.y:660
msgid "owner prefix not allow on mount rules"
msgstr ""

#: parser_yacc.y:677
msgid "owner prefix not allow on dbus rules"
msgstr ""

#: parser_yacc.y:704
msgid "owner prefix not allow on capability rules"
msgstr ""
=======
msgstr "Внутрішня помилка, спричинена нечинними правами доступу DBus 0x%x\n"

#: parser_yacc.y:575
msgid "deny prefix not allowed"
msgstr "не можна використовувати префікс deny"

#: parser_yacc.y:612
msgid "owner prefix not allowed"
msgstr "не можна використовувати префікс owner"

#: parser_yacc.y:660
msgid "owner prefix not allow on mount rules"
msgstr "у правилах mount не можна використовувати префікс owner"

#: parser_yacc.y:677
msgid "owner prefix not allow on dbus rules"
msgstr "у правилах dbus не можна використовувати префікс owner"

#: parser_yacc.y:704
msgid "owner prefix not allow on capability rules"
msgstr "у правилах capability не можна використовувати префікс owner"
>>>>>>> 252829ae

#: parser_yacc.y:1357
#, c-format
msgid "invalid mount conditional %s%s"
<<<<<<< HEAD
msgstr ""

#: parser_yacc.y:1374
msgid "bad mount rule"
msgstr ""

#: parser_yacc.y:1381
msgid "mount point conditions not currently supported"
msgstr ""
=======
msgstr "некоректна умова mount %s%s"

#: parser_yacc.y:1374
msgid "bad mount rule"
msgstr "помилкове правило mount"

#: parser_yacc.y:1381
msgid "mount point conditions not currently supported"
msgstr "підтримки умов на точку монтування у поточній версії не передбачено"
>>>>>>> 252829ae

#: parser_yacc.y:1398
#, c-format
msgid "invalid pivotroot conditional '%s'"
<<<<<<< HEAD
msgstr ""
=======
msgstr "некоректна умова pivotroot, «%s»"
>>>>>>> 252829ae

#: ../parser_regex.c:241
#, c-format
msgid ""
"%s: Regex grouping error: Invalid close ], no matching open [ detected\n"
msgstr ""
<<<<<<< HEAD
=======
"%s: помилка групування формального виразу: нечинна завершальна дужка ], не "
"знайдено відповідної початкової дужки [\n"
>>>>>>> 252829ae

#: ../parser_regex.c:257
#, c-format
msgid "%s: Regex grouping error: Exceeded maximum nesting of {}\n"
msgstr ""
<<<<<<< HEAD
=======
"%s: помилка групування формального виразу: перевищено максимальний рівень "
"вкладеності у дужках {}\n"
>>>>>>> 252829ae

#: ../parser_policy.c:366
#, c-format
msgid "ERROR processing policydb rules for profile %s, failed to load\n"
msgstr ""
<<<<<<< HEAD
=======
"ПОМИЛКА обробки правил policydb для профілю %s, не вдалося завантажити\n"
>>>>>>> 252829ae

#: ../parser_policy.c:396
#, c-format
msgid "ERROR replacing aliases for profile %s, failed to load\n"
<<<<<<< HEAD
msgstr ""

#~ msgid "Error: Could not allocate temporary file.\n"
#~ msgstr "Помилка: Не вдалося виділити тимчасовий файл.\n"

#~ msgid "Error: Could not allocate buffer for include at line %d in %s.\n"
#~ msgstr "Помилка: Не вдалося виділити буфер для включення в рядку %d в %s.\n"

#~ msgid "Error: Bad include at line %d in %s.\n"
#~ msgstr "Помилка: Погане включення в рядку %d в %s.\n"

#~ msgid "Error: #include %s%c not found at line %d in %s.\n"
#~ msgstr "Помилка: #include %s%c не знайдене в рядку %d в %s.\n"

#~ msgid "Error: Exceeded %d levels of includes.  Not processing %s include.\n"
#~ msgstr ""
#~ "Помилка: Перевищено %d рівнів включень. Включення %s не обробляється.\n"

#~ msgid "Couldn't copy profile Bad memory address\n"
#~ msgstr "Не вдалося скопіювати профіль; неправильна адреса пам'яті\n"

#~ msgid "Unknown error\n"
#~ msgstr "Невідома помилка\n"

#~ msgid "Warning (%s line %d): %s"
#~ msgstr "Попередження (%s рядок %d): %s"

#~ msgid "profile %s: has merged rule %s with multiple x modifiers\n"
#~ msgstr "профіль %s: об’єднано правило %s з кратними модифікаторами x\n"

#~ msgid "Profile names must begin with a '/', or keyword 'profile'."
#~ msgstr ""
#~ "Назви профілів мають починатися з \"/\" або ключового слова \"profiles\"."

#~ msgid "Assert: `change_hat' returned NULL."
#~ msgstr "Виявлено: `change_hat' повернула NULL."

#~ msgid "link perms are not allowed on a named profile transtion.\n"
#~ msgstr "дозволи посилань не дозволено для перенесення іменованого профілю.\n"

#~ msgid "AppArmor parser error in %s at line %d: %s\n"
#~ msgstr "Помилка аналізатора AppArmor в %s в рядку %d: %s\n"

#~ msgid "AppArmor parser error, line %d: %s\n"
#~ msgstr "Помилка аналізатора AppArmor, рядок %d: %s\n"

#~ msgid "%s: Failed to compile regex '%s' [original: '%s']\n"
#~ msgstr "%s: Не вдалося обробити формальний вираз «%s» [початкове: «%s»]\n"

#~ msgid "%s: error near               "
#~ msgstr "%s: помилка біля               "

#~ msgid "%s: error reason: '%s'\n"
#~ msgstr "%s: причина помилки: '%s'\n"

#~ msgid "%s: Failed to compile regex '%s' [original: '%s'] - malloc failed\n"
#~ msgstr ""
#~ "%s: Не вдалося обробити формальний вираз «%s» [початкове: «%s»] - помилка у "
#~ "функції malloc\n"

#~ msgid "%s permission: not supported on current system.\n"
#~ msgstr "дозвіл %s: не підтримується на цій системі.\n"

#~ msgid "%s rule: not supported on current system.\n"
#~ msgstr "правило %s rule: не підтримується в цій системі.\n"

#~ msgid "Profile names must begin with a '/', or keyword 'profile' or 'hat'."
#~ msgstr ""
#~ "Назви профілів мають починатися з «/» або ключового слова «profiles» чи "
#~ "«hat»."
=======
msgstr "ПОМИЛКА заміри псевдонімів для профілю %s, не вдалося завантажити\n"
>>>>>>> 252829ae
<|MERGE_RESOLUTION|>--- conflicted
+++ resolved
@@ -13,25 +13,15 @@
 "Project-Id-Version: apparmor-parser.uk\n"
 "Report-Msgid-Bugs-To: apparmor-general@forge.novell.com\n"
 "POT-Creation-Date: 2013-11-14 10:18-0800\n"
-<<<<<<< HEAD
-"PO-Revision-Date: 2013-11-15 04:57+0000\n"
-"Last-Translator: Yuri Chornoivan <yurchor@gmail.com>\n"
-=======
 "PO-Revision-Date: 2013-11-15 12:27+0000\n"
 "Last-Translator: yurchor <Unknown>\n"
->>>>>>> 252829ae
 "Language-Team: Ukrainian <translation@linux.org.ua>\n"
 "MIME-Version: 1.0\n"
 "Content-Type: text/plain; charset=UTF-8\n"
 "Content-Transfer-Encoding: 8bit\n"
-<<<<<<< HEAD
-"X-Launchpad-Export-Date: 2013-11-15 05:16+0000\n"
-"X-Generator: Launchpad (build 16831)\n"
-=======
 "X-Launchpad-Export-Date: 2013-11-16 05:14+0000\n"
 "X-Generator: Launchpad (build 16831)\n"
 "Language: uk\n"
->>>>>>> 252829ae
 
 #: ../parser_include.c:113
 msgid "Error: Out of memory.\n"
@@ -91,21 +81,12 @@
 msgid "Permission denied; attempted to load a profile while confined?\n"
 msgstr ""
 "Немає доступу. Здійснено спробу завантажити профіль у обмеженому режимі?\n"
-<<<<<<< HEAD
 
 #: ../parser_interface.c:99 ../parser_interface.c:102
 #, c-format
 msgid "Unknown error (%d): %s\n"
 msgstr "Невідома помилка (%d): %s\n"
 
-=======
-
-#: ../parser_interface.c:99 ../parser_interface.c:102
-#, c-format
-msgid "Unknown error (%d): %s\n"
-msgstr "Невідома помилка (%d): %s\n"
-
->>>>>>> 252829ae
 #: ../parser_interface.c:116 ../parser_interface.c:119
 #, c-format
 msgid "%s: Unable to add \"%s\".  "
@@ -161,19 +142,11 @@
 #: ../parser_interface.c:656 ../parser_interface.c:658
 #, c-format
 msgid "profile %s network rules not enforced\n"
-<<<<<<< HEAD
-msgstr ""
-
-#: ../parser_interface.c:666
-msgid "Unknown pattern type\n"
-msgstr ""
-=======
 msgstr "правила щодо мережі профілю %s не буде застосовано примусово\n"
 
 #: ../parser_interface.c:666
 msgid "Unknown pattern type\n"
 msgstr "Невідомий тип взірця\n"
->>>>>>> 252829ae
 
 #: ../parser_interface.c:750 ../parser_interface.c:902
 #: ../parser_interface.c:743 ../parser_interface.c:894
@@ -209,56 +182,32 @@
 #: ../parser_interface.c:839 ../parser_interface.c:831
 #, c-format
 msgid "%s: Unable to write entire profile entry to cache\n"
-<<<<<<< HEAD
-msgstr ""
-=======
 msgstr "%s: не вдалося записати увесь запис профілю до кешу\n"
->>>>>>> 252829ae
 
 #: parser_lex.l:100 parser_lex.l:163
 #, c-format
 msgid "Could not open '%s'"
-<<<<<<< HEAD
-msgstr ""
-=======
 msgstr "Не вдалося відкрити «%s»"
->>>>>>> 252829ae
 
 #: parser_lex.l:104 parser_lex.l:167
 #, c-format
 msgid "fstat failed for '%s'"
-<<<<<<< HEAD
-msgstr ""
-=======
 msgstr "помилка fstat під час обробки «%s»"
->>>>>>> 252829ae
 
 #: parser_lex.l:121
 #, c-format
 msgid "opendir failed '%s'"
-<<<<<<< HEAD
-msgstr ""
-=======
 msgstr "помилка opendir під час оброби «%s»"
->>>>>>> 252829ae
 
 #: parser_lex.l:152
 #, c-format
 msgid "stat failed for '%s'"
-<<<<<<< HEAD
-msgstr ""
-=======
 msgstr "помилка stat під час обробки «%s»"
->>>>>>> 252829ae
 
 #: parser_lex.l:155 parser_lex.l:133
 #, c-format
 msgid "Could not open '%s' in '%s'"
-<<<<<<< HEAD
-msgstr ""
-=======
 msgstr "Не вдалося відкрити «%s» у «%s»"
->>>>>>> 252829ae
 
 #: parser_lex.l:284 parser_lex.l:322 parser_lex.l:362 parser_lex.l:399
 #: parser_lex.l:469 parser_lex.l:655 parser_lex.l:586
@@ -268,11 +217,7 @@
 
 #: parser_lex.l:386 parser_lex.l:418
 msgid "Variable declarations do not accept trailing commas"
-<<<<<<< HEAD
-msgstr ""
-=======
 msgstr "У оголошеннях змінних не може бути завершальних ком"
->>>>>>> 252829ae
 
 #: parser_lex.l:420
 #, c-format
@@ -282,11 +227,7 @@
 #: ../parser_main.c:333 ../parser_common.c:61
 #, c-format
 msgid "Warning from %s (%s%sline %d): %s"
-<<<<<<< HEAD
-msgstr ""
-=======
 msgstr "Попередження від %s (%s%sрядок %d): %s"
->>>>>>> 252829ae
 
 #: ../parser_main.c:531
 #, c-format
@@ -348,20 +289,12 @@
 #: ../parser_main.c:740 ../parser_main.c:872
 #, c-format
 msgid "Cached load succeeded for \"%s\".\n"
-<<<<<<< HEAD
-msgstr ""
-=======
 msgstr "Успішне завантаження кешу для «%s».\n"
->>>>>>> 252829ae
 
 #: ../parser_main.c:744 ../parser_main.c:876
 #, c-format
 msgid "Cached reload succeeded for \"%s\".\n"
-<<<<<<< HEAD
-msgstr ""
-=======
 msgstr "Успішне перезавантаження кешу для «%s».\n"
->>>>>>> 252829ae
 
 #: ../parser_main.c:910 ../parser_main.c:1058
 #, c-format
@@ -439,18 +372,6 @@
 #, c-format
 msgid "profile %s: has merged rule %s with conflicting x modifiers\n"
 msgstr ""
-<<<<<<< HEAD
-
-#: parser_yacc.y:236 parser_yacc.y:277
-msgid "Profile attachment must begin with a '/'."
-msgstr ""
-
-#: parser_yacc.y:260 parser_yacc.y:302
-msgid ""
-"Profile names must begin with a '/', namespace or keyword 'profile' or 'hat'."
-msgstr ""
-
-=======
 "профіль %s: містить об’єднане правило %s з конфліктом x модифікаторів\n"
 
 #: parser_yacc.y:236 parser_yacc.y:277
@@ -464,7 +385,6 @@
 "Назви профілів мають починатися з «/», назви простору назв або ключового "
 "слова «profile» чи «hat»."
 
->>>>>>> 252829ae
 #: parser_yacc.y:296 parser_yacc.y:338
 #, c-format
 msgid "Failed to create alias %s -> %s\n"
@@ -474,36 +394,19 @@
 msgid "Profile flag chroot_relative conflicts with namespace_relative"
 msgstr "Прапорець профілю chroot_relative конфліктує з namespace_relative"
 
-<<<<<<< HEAD
-#: parser_yacc.y:417 parser_yacc.y:460
-msgid "Profile flag chroot_relative conflicts with namespace_relative"
-msgstr ""
-
-#: parser_yacc.y:421 parser_yacc.y:464
-msgid "Profile flag mediate_deleted conflicts with delegate_deleted"
-msgstr ""
-=======
 #: parser_yacc.y:421 parser_yacc.y:464
 msgid "Profile flag mediate_deleted conflicts with delegate_deleted"
 msgstr "Прапорець профілю mediate_deleted конфліктує з delegate_deleted"
->>>>>>> 252829ae
 
 #: parser_yacc.y:424 parser_yacc.y:467
 msgid ""
 "Profile flag attach_disconnected conflicts with no_attach_disconnected"
 msgstr ""
-<<<<<<< HEAD
-
-#: parser_yacc.y:427 parser_yacc.y:470
-msgid "Profile flag chroot_attach conflicts with chroot_no_attach"
-msgstr ""
-=======
 "Прапорець профілю attach_disconnected конфліктує з no_attach_disconnected"
 
 #: parser_yacc.y:427 parser_yacc.y:470
 msgid "Profile flag chroot_attach conflicts with chroot_no_attach"
 msgstr "Прапорець профілю chroot_attach конфліктує з chroot_no_attach"
->>>>>>> 252829ae
 
 #: parser_yacc.y:441 parser_yacc.y:484
 msgid "Profile flag 'debug' is no longer valid."
@@ -594,20 +497,12 @@
 #: parser_yacc.y:1066 parser_yacc.y:1269
 #, c-format
 msgid "AppArmor parser error for %s%s%s at line %d: %s\n"
-<<<<<<< HEAD
-msgstr ""
-=======
 msgstr "Помилка аналізатора AppArmor, %s%s%s, рядок %d: %s\n"
->>>>>>> 252829ae
 
 #: parser_yacc.y:1072 parser_yacc.y:1275
 #, c-format
 msgid "AppArmor parser error,%s%s line %d: %s\n"
-<<<<<<< HEAD
-msgstr ""
-=======
 msgstr "Помилка аналізатора AppArmor,%s%s, рядок %d: %s\n"
->>>>>>> 252829ae
 
 #: ../parser_regex.c:244
 #, c-format
@@ -653,11 +548,7 @@
 #: ../parser_regex.c:397 ../parser_regex.c:405
 #, c-format
 msgid "%s: Invalid profile name '%s' - bad regular expression\n"
-<<<<<<< HEAD
-msgstr ""
-=======
 msgstr "%s: некоректна назва профілю, «%s» — помилковий формальний вираз\n"
->>>>>>> 252829ae
 
 #: ../parser_policy.c:202 ../parser_policy.c:402
 #, c-format
@@ -688,21 +579,12 @@
 msgid "ERROR expanding variables for profile %s, failed to load\n"
 msgstr ""
 "ПОМИЛКА при розширенні змінних для профілю %s; завантаження зазнало невдачі\n"
-<<<<<<< HEAD
 
 #: ../parser_policy.c:390 ../parser_policy.c:382
 #, c-format
 msgid "ERROR adding hat access rule for profile %s\n"
 msgstr "ПОМИЛКА додавання правила доступу hat для профілю %s\n"
 
-=======
-
-#: ../parser_policy.c:390 ../parser_policy.c:382
-#, c-format
-msgid "ERROR adding hat access rule for profile %s\n"
-msgstr "ПОМИЛКА додавання правила доступу hat для профілю %s\n"
-
->>>>>>> 252829ae
 #: ../parser_policy.c:490 ../parser_policy.c:271
 #, c-format
 msgid "ERROR in profile %s, failed to load\n"
@@ -737,17 +619,6 @@
 #: parser_lex.l:180
 #, c-format
 msgid "Could not process include directory '%s' in '%s'"
-<<<<<<< HEAD
-msgstr ""
-
-#: ../parser_main.c:660
-msgid "Feature buffer full."
-msgstr ""
-
-#: ../parser_main.c:1115 ../parser_main.c:1132
-msgid "Out of memory"
-msgstr ""
-=======
 msgstr "Не вдалося обробити каталог включення «%s» у «%s»"
 
 #: ../parser_main.c:660
@@ -757,70 +628,31 @@
 #: ../parser_main.c:1115 ../parser_main.c:1132
 msgid "Out of memory"
 msgstr "Недостатньо пам’яті"
->>>>>>> 252829ae
 
 #: ../parser_main.c:1182
 #, c-format
 msgid "Can't create cache directory: %s\n"
-<<<<<<< HEAD
-msgstr ""
-=======
 msgstr "Не вдалося створити каталог кешу: %s\n"
->>>>>>> 252829ae
 
 #: ../parser_main.c:1185
 #, c-format
 msgid "File in cache directory location: %s\n"
-<<<<<<< HEAD
-msgstr ""
-=======
 msgstr "Файл на місці каталогу кешу: %s\n"
->>>>>>> 252829ae
 
 #: ../parser_main.c:1188
 #, c-format
 msgid "Can't update cache directory: %s\n"
-<<<<<<< HEAD
-msgstr ""
-=======
 msgstr "Не вдалося оновити каталог кешу: %s\n"
->>>>>>> 252829ae
 
 #: ../parser_misc.c:833
 #, c-format
 msgid "Internal: unexpected DBus mode character '%c' in input"
 msgstr ""
-<<<<<<< HEAD
-=======
 "Внутрішня помилка: неочікуваний символ режиму DBus, «%c», у вхідних даних"
->>>>>>> 252829ae
 
 #: ../parser_misc.c:857
 #, c-format
 msgid "Internal error generated invalid DBus perm 0x%x\n"
-<<<<<<< HEAD
-msgstr ""
-
-#: parser_yacc.y:575
-msgid "deny prefix not allowed"
-msgstr ""
-
-#: parser_yacc.y:612
-msgid "owner prefix not allowed"
-msgstr ""
-
-#: parser_yacc.y:660
-msgid "owner prefix not allow on mount rules"
-msgstr ""
-
-#: parser_yacc.y:677
-msgid "owner prefix not allow on dbus rules"
-msgstr ""
-
-#: parser_yacc.y:704
-msgid "owner prefix not allow on capability rules"
-msgstr ""
-=======
 msgstr "Внутрішня помилка, спричинена нечинними правами доступу DBus 0x%x\n"
 
 #: parser_yacc.y:575
@@ -842,22 +674,10 @@
 #: parser_yacc.y:704
 msgid "owner prefix not allow on capability rules"
 msgstr "у правилах capability не можна використовувати префікс owner"
->>>>>>> 252829ae
 
 #: parser_yacc.y:1357
 #, c-format
 msgid "invalid mount conditional %s%s"
-<<<<<<< HEAD
-msgstr ""
-
-#: parser_yacc.y:1374
-msgid "bad mount rule"
-msgstr ""
-
-#: parser_yacc.y:1381
-msgid "mount point conditions not currently supported"
-msgstr ""
-=======
 msgstr "некоректна умова mount %s%s"
 
 #: parser_yacc.y:1374
@@ -867,121 +687,34 @@
 #: parser_yacc.y:1381
 msgid "mount point conditions not currently supported"
 msgstr "підтримки умов на точку монтування у поточній версії не передбачено"
->>>>>>> 252829ae
 
 #: parser_yacc.y:1398
 #, c-format
 msgid "invalid pivotroot conditional '%s'"
-<<<<<<< HEAD
-msgstr ""
-=======
 msgstr "некоректна умова pivotroot, «%s»"
->>>>>>> 252829ae
 
 #: ../parser_regex.c:241
 #, c-format
 msgid ""
 "%s: Regex grouping error: Invalid close ], no matching open [ detected\n"
 msgstr ""
-<<<<<<< HEAD
-=======
 "%s: помилка групування формального виразу: нечинна завершальна дужка ], не "
 "знайдено відповідної початкової дужки [\n"
->>>>>>> 252829ae
 
 #: ../parser_regex.c:257
 #, c-format
 msgid "%s: Regex grouping error: Exceeded maximum nesting of {}\n"
 msgstr ""
-<<<<<<< HEAD
-=======
 "%s: помилка групування формального виразу: перевищено максимальний рівень "
 "вкладеності у дужках {}\n"
->>>>>>> 252829ae
 
 #: ../parser_policy.c:366
 #, c-format
 msgid "ERROR processing policydb rules for profile %s, failed to load\n"
 msgstr ""
-<<<<<<< HEAD
-=======
 "ПОМИЛКА обробки правил policydb для профілю %s, не вдалося завантажити\n"
->>>>>>> 252829ae
 
 #: ../parser_policy.c:396
 #, c-format
 msgid "ERROR replacing aliases for profile %s, failed to load\n"
-<<<<<<< HEAD
-msgstr ""
-
-#~ msgid "Error: Could not allocate temporary file.\n"
-#~ msgstr "Помилка: Не вдалося виділити тимчасовий файл.\n"
-
-#~ msgid "Error: Could not allocate buffer for include at line %d in %s.\n"
-#~ msgstr "Помилка: Не вдалося виділити буфер для включення в рядку %d в %s.\n"
-
-#~ msgid "Error: Bad include at line %d in %s.\n"
-#~ msgstr "Помилка: Погане включення в рядку %d в %s.\n"
-
-#~ msgid "Error: #include %s%c not found at line %d in %s.\n"
-#~ msgstr "Помилка: #include %s%c не знайдене в рядку %d в %s.\n"
-
-#~ msgid "Error: Exceeded %d levels of includes.  Not processing %s include.\n"
-#~ msgstr ""
-#~ "Помилка: Перевищено %d рівнів включень. Включення %s не обробляється.\n"
-
-#~ msgid "Couldn't copy profile Bad memory address\n"
-#~ msgstr "Не вдалося скопіювати профіль; неправильна адреса пам'яті\n"
-
-#~ msgid "Unknown error\n"
-#~ msgstr "Невідома помилка\n"
-
-#~ msgid "Warning (%s line %d): %s"
-#~ msgstr "Попередження (%s рядок %d): %s"
-
-#~ msgid "profile %s: has merged rule %s with multiple x modifiers\n"
-#~ msgstr "профіль %s: об’єднано правило %s з кратними модифікаторами x\n"
-
-#~ msgid "Profile names must begin with a '/', or keyword 'profile'."
-#~ msgstr ""
-#~ "Назви профілів мають починатися з \"/\" або ключового слова \"profiles\"."
-
-#~ msgid "Assert: `change_hat' returned NULL."
-#~ msgstr "Виявлено: `change_hat' повернула NULL."
-
-#~ msgid "link perms are not allowed on a named profile transtion.\n"
-#~ msgstr "дозволи посилань не дозволено для перенесення іменованого профілю.\n"
-
-#~ msgid "AppArmor parser error in %s at line %d: %s\n"
-#~ msgstr "Помилка аналізатора AppArmor в %s в рядку %d: %s\n"
-
-#~ msgid "AppArmor parser error, line %d: %s\n"
-#~ msgstr "Помилка аналізатора AppArmor, рядок %d: %s\n"
-
-#~ msgid "%s: Failed to compile regex '%s' [original: '%s']\n"
-#~ msgstr "%s: Не вдалося обробити формальний вираз «%s» [початкове: «%s»]\n"
-
-#~ msgid "%s: error near               "
-#~ msgstr "%s: помилка біля               "
-
-#~ msgid "%s: error reason: '%s'\n"
-#~ msgstr "%s: причина помилки: '%s'\n"
-
-#~ msgid "%s: Failed to compile regex '%s' [original: '%s'] - malloc failed\n"
-#~ msgstr ""
-#~ "%s: Не вдалося обробити формальний вираз «%s» [початкове: «%s»] - помилка у "
-#~ "функції malloc\n"
-
-#~ msgid "%s permission: not supported on current system.\n"
-#~ msgstr "дозвіл %s: не підтримується на цій системі.\n"
-
-#~ msgid "%s rule: not supported on current system.\n"
-#~ msgstr "правило %s rule: не підтримується в цій системі.\n"
-
-#~ msgid "Profile names must begin with a '/', or keyword 'profile' or 'hat'."
-#~ msgstr ""
-#~ "Назви профілів мають починатися з «/» або ключового слова «profiles» чи "
-#~ "«hat»."
-=======
-msgstr "ПОМИЛКА заміри псевдонімів для профілю %s, не вдалося завантажити\n"
->>>>>>> 252829ae
+msgstr "ПОМИЛКА заміри псевдонімів для профілю %s, не вдалося завантажити\n"