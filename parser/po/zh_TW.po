--- conflicted
+++ resolved
@@ -12,11 +12,7 @@
 "MIME-Version: 1.0\n"
 "Content-Type: text/plain; charset=UTF-8\n"
 "Content-Transfer-Encoding: 8bit\n"
-<<<<<<< HEAD
-"X-Launchpad-Export-Date: 2013-11-15 05:16+0000\n"
-=======
 "X-Launchpad-Export-Date: 2013-11-16 05:14+0000\n"
->>>>>>> 252829ae
 "X-Generator: Launchpad (build 16831)\n"
 
 #: ../parser_include.c:113
@@ -286,7 +282,6 @@
 #, c-format
 msgid "Cached reload succeeded for \"%s\".\n"
 msgstr ""
-<<<<<<< HEAD
 
 #: ../parser_main.c:910 ../parser_main.c:1058
 #, c-format
@@ -301,22 +296,6 @@
 "大寫修飾詞「RWLIMX」已廢棄，請將其轉換成小寫\n"
 "如需詳細資料，請參閱 apparmor.d(5) manpage。\n"
 
-=======
-
-#: ../parser_main.c:910 ../parser_main.c:1058
-#, c-format
-msgid "%s: Errors found in file. Aborting.\n"
-msgstr "%s: 檔案中發現錯誤。正在中止。\n"
-
-#: ../parser_misc.c:426 ../parser_misc.c:597
-msgid ""
-"Uppercase qualifiers \"RWLIMX\" are deprecated, please convert to lowercase\n"
-"See the apparmor.d(5) manpage for details.\n"
-msgstr ""
-"大寫修飾詞「RWLIMX」已廢棄，請將其轉換成小寫\n"
-"如需詳細資料，請參閱 apparmor.d(5) manpage。\n"
-
->>>>>>> 252829ae
 #: ../parser_misc.c:467 ../parser_misc.c:474 ../parser_misc.c:638
 #: ../parser_misc.c:645
 msgid "Conflict 'a' and 'w' perms are mutually exclusive."
@@ -371,7 +350,6 @@
 #, c-format
 msgid "profile %s: has merged rule %s with conflicting x modifiers\n"
 msgstr ""
-<<<<<<< HEAD
 
 #: parser_yacc.y:236 parser_yacc.y:277
 msgid "Profile attachment must begin with a '/'."
@@ -382,18 +360,6 @@
 "Profile names must begin with a '/', namespace or keyword 'profile' or 'hat'."
 msgstr ""
 
-=======
-
-#: parser_yacc.y:236 parser_yacc.y:277
-msgid "Profile attachment must begin with a '/'."
-msgstr ""
-
-#: parser_yacc.y:260 parser_yacc.y:302
-msgid ""
-"Profile names must begin with a '/', namespace or keyword 'profile' or 'hat'."
-msgstr ""
-
->>>>>>> 252829ae
 #: parser_yacc.y:296 parser_yacc.y:338
 #, c-format
 msgid "Failed to create alias %s -> %s\n"
@@ -600,7 +566,6 @@
 msgstr "%s: 結合規則後處理時發現錯誤。正在中止。\n"
 
 #: parser_lex.l:180
-<<<<<<< HEAD
 #, c-format
 msgid "Could not process include directory '%s' in '%s'"
 msgstr ""
@@ -635,42 +600,6 @@
 
 #: ../parser_misc.c:857
 #, c-format
-=======
-#, c-format
-msgid "Could not process include directory '%s' in '%s'"
-msgstr ""
-
-#: ../parser_main.c:660
-msgid "Feature buffer full."
-msgstr ""
-
-#: ../parser_main.c:1115 ../parser_main.c:1132
-msgid "Out of memory"
-msgstr ""
-
-#: ../parser_main.c:1182
-#, c-format
-msgid "Can't create cache directory: %s\n"
-msgstr ""
-
-#: ../parser_main.c:1185
-#, c-format
-msgid "File in cache directory location: %s\n"
-msgstr ""
-
-#: ../parser_main.c:1188
-#, c-format
-msgid "Can't update cache directory: %s\n"
-msgstr ""
-
-#: ../parser_misc.c:833
-#, c-format
-msgid "Internal: unexpected DBus mode character '%c' in input"
-msgstr ""
-
-#: ../parser_misc.c:857
-#, c-format
->>>>>>> 252829ae
 msgid "Internal error generated invalid DBus perm 0x%x\n"
 msgstr ""
 
@@ -731,71 +660,4 @@
 #: ../parser_policy.c:396
 #, c-format
 msgid "ERROR replacing aliases for profile %s, failed to load\n"
-<<<<<<< HEAD
-msgstr ""
-
-#~ msgid "Error: Could not allocate temporary file.\n"
-#~ msgstr "錯誤︰無法配置暫存檔。\n"
-
-#~ msgid "Error: Could not allocate buffer for include at line %d in %s.\n"
-#~ msgstr "錯誤︰無法為第 %d 行 (%s 中) 的 include 配置緩衝區。\n"
-
-#~ msgid "Error: Bad include at line %d in %s.\n"
-#~ msgstr "錯誤︰第 %d 行 (%s 中) 的 include 無效。\n"
-
-#~ msgid "Error: #include %s%c not found at line %d in %s.\n"
-#~ msgstr "錯誤︰找不到 #include %s%c (第 %d 行，%s 中)。\n"
-
-#~ msgid "Error: Exceeded %d levels of includes.  Not processing %s include.\n"
-#~ msgstr "錯誤：超出 include 的 %d 階層。未處理 %s include。\n"
-
-#~ msgid "Couldn't copy profile Bad memory address\n"
-#~ msgstr "無法複製設定檔不良的記憶體位址\n"
-
-#~ msgid "Unknown error\n"
-#~ msgstr "未知的錯誤\n"
-
-#~ msgid "Warning (%s line %d): %s"
-#~ msgstr "警告 (%s 第 %d 行)：%s"
-
-#~ msgid "profile %s: has merged rule %s with multiple x modifiers\n"
-#~ msgstr "設定檔 %s：已結合規則 %s 與多個 x Modifier\n"
-
-#~ msgid "Profile names must begin with a '/', or keyword 'profile'."
-#~ msgstr "設定檔名稱必須以「/」或關鍵字「profile」開頭。"
-
-#~ msgid "Assert: `change_hat' returned NULL."
-#~ msgstr "顯示：「change_hat」傳回 NULL。"
-
-#~ msgid "link perms are not allowed on a named profile transtion.\n"
-#~ msgstr "不允許對指定的設定檔轉換使用連結許可權。\n"
-
-#~ msgid "AppArmor parser error in %s at line %d: %s\n"
-#~ msgstr "%s 中的 AppArmor 剖析程式錯誤 (第 %d 行)︰%s\n"
-
-#~ msgid "AppArmor parser error, line %d: %s\n"
-#~ msgstr "AppArmor 剖析程式錯誤，第 %d 行：%s\n"
-
-#~ msgid "%s: Failed to compile regex '%s' [original: '%s']\n"
-#~ msgstr "%s: 無法編譯 regex '%s' [原始： '%s']\n"
-
-#~ msgid "%s: error near               "
-#~ msgstr "%s: 錯誤接近               "
-
-#~ msgid "%s: error reason: '%s'\n"
-#~ msgstr "%s: 錯誤原因： '%s'\n"
-
-#~ msgid "%s: Failed to compile regex '%s' [original: '%s'] - malloc failed\n"
-#~ msgstr "%s: 無法編譯 regex '%s' [原始：'%s'] - malloc 失敗\n"
-
-#~ msgid "%s permission: not supported on current system.\n"
-#~ msgstr "%s 許可權：目前的系統不支援。\n"
-
-#~ msgid "%s rule: not supported on current system.\n"
-#~ msgstr "%s 規則：目前的系統不支援。\n"
-
-#~ msgid "Profile names must begin with a '/', or keyword 'profile' or 'hat'."
-#~ msgstr "設定檔名稱必須以「/」或關鍵字「profile」或「hat」開頭。"
-=======
-msgstr ""
->>>>>>> 252829ae
+msgstr ""