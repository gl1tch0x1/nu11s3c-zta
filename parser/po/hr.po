--- conflicted
+++ resolved
@@ -17,11 +17,7 @@
 "MIME-Version: 1.0\n"
 "Content-Type: text/plain; charset=UTF-8\n"
 "Content-Transfer-Encoding: 8bit\n"
-<<<<<<< HEAD
-"X-Launchpad-Export-Date: 2013-11-15 05:15+0000\n"
-=======
 "X-Launchpad-Export-Date: 2013-11-16 05:14+0000\n"
->>>>>>> 252829ae
 "X-Generator: Launchpad (build 16831)\n"
 
 #: ../parser_include.c:113
@@ -81,21 +77,12 @@
 #: ../parser_interface.c:96 ../parser_interface.c:99
 msgid "Permission denied; attempted to load a profile while confined?\n"
 msgstr ""
-<<<<<<< HEAD
 
 #: ../parser_interface.c:99 ../parser_interface.c:102
 #, c-format
 msgid "Unknown error (%d): %s\n"
 msgstr ""
 
-=======
-
-#: ../parser_interface.c:99 ../parser_interface.c:102
-#, c-format
-msgid "Unknown error (%d): %s\n"
-msgstr ""
-
->>>>>>> 252829ae
 #: ../parser_interface.c:116 ../parser_interface.c:119
 #, c-format
 msgid "%s: Unable to add \"%s\".  "
@@ -147,7 +134,6 @@
 msgid "PANIC bad increment buffer %p pos %p ext %p size %d res %p\n"
 msgstr ""
 "PANIKA neispravan inkrementalni spremnik %p pol %p ekst %p vel %d raz %p\n"
-<<<<<<< HEAD
 
 #: ../parser_interface.c:656 ../parser_interface.c:658
 #, c-format
@@ -158,18 +144,6 @@
 msgid "Unknown pattern type\n"
 msgstr ""
 
-=======
-
-#: ../parser_interface.c:656 ../parser_interface.c:658
-#, c-format
-msgid "profile %s network rules not enforced\n"
-msgstr ""
-
-#: ../parser_interface.c:666
-msgid "Unknown pattern type\n"
-msgstr ""
-
->>>>>>> 252829ae
 #: ../parser_interface.c:750 ../parser_interface.c:902
 #: ../parser_interface.c:743 ../parser_interface.c:894
 #, c-format
@@ -634,19 +608,11 @@
 #: ../parser_main.c:660
 msgid "Feature buffer full."
 msgstr ""
-<<<<<<< HEAD
 
 #: ../parser_main.c:1115 ../parser_main.c:1132
 msgid "Out of memory"
 msgstr ""
 
-=======
-
-#: ../parser_main.c:1115 ../parser_main.c:1132
-msgid "Out of memory"
-msgstr ""
-
->>>>>>> 252829ae
 #: ../parser_main.c:1182
 #, c-format
 msgid "Can't create cache directory: %s\n"
@@ -729,59 +695,4 @@
 #: ../parser_policy.c:396
 #, c-format
 msgid "ERROR replacing aliases for profile %s, failed to load\n"
-<<<<<<< HEAD
-msgstr ""
-
-#~ msgid "Error: Could not allocate temporary file.\n"
-#~ msgstr "Greška: Ne mogu otvoriti privremenu datoteku.\n"
-
-#~ msgid "Error: Could not allocate buffer for include at line %d in %s.\n"
-#~ msgstr "Greška: Ne mogu rezervirati spremnik za uključenje u redu %d u %s.\n"
-
-#~ msgid "Error: Bad include at line %d in %s.\n"
-#~ msgstr "Greška: Loše uključenje u redu %d u %s.\n"
-
-#~ msgid "Error: #include %s%c not found at line %d in %s.\n"
-#~ msgstr "Greška: #include %s%c nije pronađen u redu %d u %s.\n"
-
-#~ msgid "Error: Exceeded %d levels of includes.  Not processing %s include.\n"
-#~ msgstr ""
-#~ "Greška: Pređeno %d razina uključivanja. Ne procesiram %s uključenje.\n"
-
-#~ msgid "Couldn't copy profile Bad memory address\n"
-#~ msgstr "Ne mogu kopirati profil. Neispravna memorijska adresa\n"
-
-#~ msgid "Unknown error\n"
-#~ msgstr "Nepoznata greška\n"
-
-#~ msgid "Warning (%s line %d): %s"
-#~ msgstr "Upozorenje (%s red %d): %s"
-
-#~ msgid "profile %s: has merged rule %s with multiple x modifiers\n"
-#~ msgstr "profil %s: spojeno je pravilo %s sa višestrukim x modifikatorima\n"
-
-#~ msgid "Profile names must begin with a '/', or keyword 'profile'."
-#~ msgstr "Ime profila mora počinjati s '/' ili ključnom riječi 'profile'."
-
-#~ msgid "AppArmor parser error in %s at line %d: %s\n"
-#~ msgstr "AppArmor greška parsera u %s u redu %d: %s\n"
-
-#~ msgid "AppArmor parser error, line %d: %s\n"
-#~ msgstr "AppArmor greška parsera, red %d: %s\n"
-
-#~ msgid "%s: Failed to compile regex '%s' [original: '%s']\n"
-#~ msgstr "%s: Neuspjelo prevođenje regularnog izraza: '%s' [original: '%s']\n"
-
-#~ msgid "%s: error near               "
-#~ msgstr "%s: greška blizu               "
-
-#~ msgid "%s: error reason: '%s'\n"
-#~ msgstr "%s: uzrok greške: '%s'\n"
-
-#~ msgid "%s: Failed to compile regex '%s' [original: '%s'] - malloc failed\n"
-#~ msgstr ""
-#~ "%s: Ne mogu kompajlirati regularni izraz '%s' [original: '%s'] - malloc nije "
-#~ "uspio\n"
-=======
-msgstr ""
->>>>>>> 252829ae
+msgstr ""