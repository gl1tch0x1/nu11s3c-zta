--- conflicted
+++ resolved
@@ -16,11 +16,7 @@
 "MIME-Version: 1.0\n"
 "Content-Type: text/plain; charset=UTF-8\n"
 "Content-Transfer-Encoding: 8bit\n"
-<<<<<<< HEAD
-"X-Launchpad-Export-Date: 2013-11-15 05:15+0000\n"
-=======
 "X-Launchpad-Export-Date: 2013-11-16 05:13+0000\n"
->>>>>>> 252829ae
 "X-Generator: Launchpad (build 16831)\n"
 
 #: ../parser_include.c:113
@@ -368,19 +364,11 @@
 #, c-format
 msgid "profile %s: has merged rule %s with conflicting x modifiers\n"
 msgstr ""
-<<<<<<< HEAD
 
 #: parser_yacc.y:236 parser_yacc.y:277
 msgid "Profile attachment must begin with a '/'."
 msgstr ""
 
-=======
-
-#: parser_yacc.y:236 parser_yacc.y:277
-msgid "Profile attachment must begin with a '/'."
-msgstr ""
-
->>>>>>> 252829ae
 #: parser_yacc.y:260 parser_yacc.y:302
 msgid ""
 "Profile names must begin with a '/', namespace or keyword 'profile' or 'hat'."
@@ -600,7 +588,6 @@
 msgstr "%s. Fejl fundet i efterbehandling af kombineringsregler. Afbryder.\n"
 
 #: parser_lex.l:180
-<<<<<<< HEAD
 #, c-format
 msgid "Could not process include directory '%s' in '%s'"
 msgstr ""
@@ -630,37 +617,6 @@
 
 #: ../parser_misc.c:833
 #, c-format
-=======
-#, c-format
-msgid "Could not process include directory '%s' in '%s'"
-msgstr ""
-
-#: ../parser_main.c:660
-msgid "Feature buffer full."
-msgstr ""
-
-#: ../parser_main.c:1115 ../parser_main.c:1132
-msgid "Out of memory"
-msgstr ""
-
-#: ../parser_main.c:1182
-#, c-format
-msgid "Can't create cache directory: %s\n"
-msgstr ""
-
-#: ../parser_main.c:1185
-#, c-format
-msgid "File in cache directory location: %s\n"
-msgstr ""
-
-#: ../parser_main.c:1188
-#, c-format
-msgid "Can't update cache directory: %s\n"
-msgstr ""
-
-#: ../parser_misc.c:833
-#, c-format
->>>>>>> 252829ae
 msgid "Internal: unexpected DBus mode character '%c' in input"
 msgstr ""
 
@@ -726,76 +682,4 @@
 #: ../parser_policy.c:396
 #, c-format
 msgid "ERROR replacing aliases for profile %s, failed to load\n"
-<<<<<<< HEAD
-msgstr ""
-
-#~ msgid "Error: Could not allocate temporary file.\n"
-#~ msgstr "Fejl. Kunne ikke allokere midlertidig fil.\n"
-
-#~ msgid "Error: Could not allocate buffer for include at line %d in %s.\n"
-#~ msgstr "Fejl: Kunne ikke tildele buffer for inkludering i linje %d i %s.\n"
-
-#~ msgid "Error: Bad include at line %d in %s.\n"
-#~ msgstr "Fejl: Dårlig inkludering i linje %d i %s\n"
-
-#~ msgid "Error: #include %s%c not found at line %d in %s.\n"
-#~ msgstr "Fejl: #Inkludering %s%c ikke fundet i linje %d i %s.\n"
-
-#~ msgid "Error: Exceeded %d levels of includes.  Not processing %s include.\n"
-#~ msgstr ""
-#~ "Fejl: Overskredet %d niveauer for inkluderinger.  Behandler ikke %s "
-#~ "inkluderinger.\n"
-
-#~ msgid "Couldn't copy profile Bad memory address\n"
-#~ msgstr "Kunne ikke kopiere profil. Forkert hukommelsesadresse\n"
-
-#~ msgid "Unknown error\n"
-#~ msgstr "Ukendt fejl\n"
-
-#~ msgid "Warning (%s line %d): %s"
-#~ msgstr "Advarsel (%s linje %d): %s"
-
-#~ msgid "profile %s: has merged rule %s with multiple x modifiers\n"
-#~ msgstr "profil %s: har sammensluttet regel %s med flere x-ændringer\n"
-
-#~ msgid "Profile names must begin with a '/', or keyword 'profile'."
-#~ msgstr "Profilnavne skal begynde med '/', eller nøgleord 'profile'."
-
-#~ msgid "Assert: `change_hat' returned NULL."
-#~ msgstr "Påstand: 'change_hat' returnerede NULL."
-
-#~ msgid "link perms are not allowed on a named profile transtion.\n"
-#~ msgstr "linktilladelser er ikke tilladt på en navngiven profiltransition.\n"
-
-#~ msgid "AppArmor parser error in %s at line %d: %s\n"
-#~ msgstr "AppArmor fortolkningsfejl i %s linje %d: %s\n"
-
-#~ msgid "AppArmor parser error, line %d: %s\n"
-#~ msgstr "AppArmor fortolkningsfejl, linje %d: %s\n"
-
-#~ msgid "%s: Failed to compile regex '%s' [original: '%s']\n"
-#~ msgstr "%s: Mislykkedes at oversætte regulært udtryk '%s' [original: '%s']\n"
-
-#~ msgid "%s: error near               "
-#~ msgstr "%s: fejl tæt ved               "
-
-#~ msgid "%s: error reason: '%s'\n"
-#~ msgstr "%s: fejlårsag: '%s'\n"
-
-#~ msgid "%s: Failed to compile regex '%s' [original: '%s'] - malloc failed\n"
-#~ msgstr ""
-#~ "%s: Mislykkedes at oversætte reg. udtryk '%s' [original: '%s'] - malloc "
-#~ "fejlede\n"
-
-#~ msgid "%s permission: not supported on current system.\n"
-#~ msgstr "Tilladelsen %s: Ikke understøttet på det aktuelle system.\n"
-
-#~ msgid "%s rule: not supported on current system.\n"
-#~ msgstr "Reglen %s: Ikke understøttet på det aktuelle system.\n"
-
-#~ msgid "Profile names must begin with a '/', or keyword 'profile' or 'hat'."
-#~ msgstr ""
-#~ "Profilnavne skal begynde med '/', eller nøgleordet 'profile' eller 'hat'."
-=======
-msgstr ""
->>>>>>> 252829ae
+msgstr ""