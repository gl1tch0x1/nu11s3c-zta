msgid ""
msgstr ""
"Project-Id-Version: YaST2 (@memory@)\n"
"Report-Msgid-Bugs-To: apparmor-general@forge.novell.com\n"
"POT-Creation-Date: 2013-11-14 10:18-0800\n"
"PO-Revision-Date: 2013-11-15 03:28+0000\n"
"Last-Translator: Priyavert <Unknown>\n"
"Language-Team: AgreeYa Solutions<linux_team@agreeya.com>\n"
"MIME-Version: 1.0\n"
"Content-Type: text/plain; charset=UTF-8\n"
"Content-Transfer-Encoding: 8bit\n"
<<<<<<< HEAD
"X-Launchpad-Export-Date: 2013-11-15 05:15+0000\n"
=======
"X-Launchpad-Export-Date: 2013-11-16 05:14+0000\n"
>>>>>>> 252829ae
"X-Generator: Launchpad (build 16831)\n"

#: ../parser_include.c:113
msgid "Error: Out of memory.\n"
msgstr ""

#: ../parser_include.c:123
#, c-format
msgid "Error: basedir %s is not a directory, skipping.\n"
msgstr ""

#: ../parser_include.c:137
#, c-format
msgid "Error: Could not add directory %s to search path.\n"
msgstr ""

#: ../parser_include.c:147
msgid "Error: Could not allocate memory.\n"
msgstr ""

#: ../parser_interface.c:69 ../parser_interface.c:72
msgid "Bad write position\n"
msgstr "மோசமான எழுதுநிலை\n"

#: ../parser_interface.c:72 ../parser_interface.c:75
msgid "Permission denied\n"
msgstr "அனுமதி மறுக்கப்படுகிறது\n"

#: ../parser_interface.c:75 ../parser_interface.c:78
msgid "Out of memory\n"
msgstr "நினைவில் இல்லை\n"

#: ../parser_interface.c:78 ../parser_interface.c:81
msgid "Couldn't copy profile: Bad memory address\n"
msgstr ""

#: ../parser_interface.c:81 ../parser_interface.c:84
msgid "Profile doesn't conform to protocol\n"
msgstr "விவரம் நெறிமுறையுடன் பொருந்தவில்லை\n"

#: ../parser_interface.c:84 ../parser_interface.c:87
msgid "Profile does not match signature\n"
msgstr "விவரம் கையொப்பத்துடன் பொருந்தவில்லை\n"

#: ../parser_interface.c:87 ../parser_interface.c:90
msgid "Profile version not supported by Apparmor module\n"
msgstr ""

#: ../parser_interface.c:90 ../parser_interface.c:93
msgid "Profile already exists\n"
msgstr "விவரம் ஏற்கனவே உள்ளது\n"

#: ../parser_interface.c:93 ../parser_interface.c:96
msgid "Profile doesn't exist\n"
msgstr "விவரம் இல்லை\n"

#: ../parser_interface.c:96 ../parser_interface.c:99
msgid "Permission denied; attempted to load a profile while confined?\n"
msgstr ""

#: ../parser_interface.c:99 ../parser_interface.c:102
#, c-format
msgid "Unknown error (%d): %s\n"
msgstr ""

#: ../parser_interface.c:116 ../parser_interface.c:119
#, c-format
msgid "%s: Unable to add \"%s\".  "
msgstr "%s: \"%s\" சேர்க்க முடியவில்லை.  "

#: ../parser_interface.c:121 ../parser_interface.c:124
#, c-format
msgid "%s: Unable to replace \"%s\".  "
msgstr "%s: \"%s\" மாற்றியமைக்க முடியவில்லை.  "

#: ../parser_interface.c:126 ../parser_interface.c:129
#, c-format
msgid "%s: Unable to remove \"%s\".  "
msgstr "%s: \"%s\" நீக்க முடியவில்லை.  "

#: ../parser_interface.c:131 ../parser_interface.c:134
#, c-format
msgid "%s: Unable to write to stdout\n"
msgstr "%s: stdout-ல் எழுத முடியவில்லை\n"

#: ../parser_interface.c:135 ../parser_interface.c:138
#, c-format
msgid "%s: Unable to write to output file\n"
msgstr ""

#: ../parser_interface.c:138 ../parser_interface.c:162
#: ../parser_interface.c:141 ../parser_interface.c:165
#, c-format
msgid "%s: ASSERT: Invalid option: %d\n"
msgstr "%s: உறுதிசெய்தல்: செல்லாத விருப்பத்தேர்வு: %d\n"

#: ../parser_interface.c:147 ../parser_interface.c:150
#, c-format
msgid "Addition succeeded for \"%s\".\n"
msgstr "\"%s\"க்கான கூடுதல் சேர்ப்பு வெற்றி பெற்றது.\n"

#: ../parser_interface.c:151 ../parser_interface.c:154
#, c-format
msgid "Replacement succeeded for \"%s\".\n"
msgstr "\"%s\"க்கான மாற்று வெற்றி பெற்றது.\n"

#: ../parser_interface.c:155 ../parser_interface.c:158
#, c-format
msgid "Removal succeeded for \"%s\".\n"
msgstr "\"%s\"க்கான நீக்கம் வெற்றி பெற்றது.\n"

#: ../parser_interface.c:251 ../parser_interface.c:254
#, c-format
msgid "PANIC bad increment buffer %p pos %p ext %p size %d res %p\n"
msgstr "பேனிக் மோசமான கூடுதல் பஃபர் %p pos %p ext %p அளவு %d res %p\n"

#: ../parser_interface.c:656 ../parser_interface.c:658
#, c-format
msgid "profile %s network rules not enforced\n"
msgstr ""

#: ../parser_interface.c:666
msgid "Unknown pattern type\n"
msgstr ""

#: ../parser_interface.c:750 ../parser_interface.c:902
#: ../parser_interface.c:743 ../parser_interface.c:894
#, c-format
msgid "Unable to open %s - %s\n"
msgstr "%s - %s திறக்க முடியவில்லை\n"

#: ../parser_interface.c:776 ../parser_interface.c:768
#, c-format
msgid "Memory Allocation Error: Unable to remove ^%s\n"
msgstr ""

#: ../parser_interface.c:789 ../parser_interface.c:781
#, c-format
msgid "Memory Allocation Error: Unable to remove %s:%s."
msgstr ""

#: ../parser_interface.c:810 ../parser_interface.c:802
msgid "unable to create work area\n"
msgstr "பணி பகுதியை உருவாக்க முடியவில்லை\n"

#: ../parser_interface.c:818 ../parser_interface.c:810
#, c-format
msgid "unable to serialize profile %s\n"
msgstr "%s விவரத்தை வரிசைப்படுத்த முடியவில்லை\n"

#: ../parser_interface.c:829 ../parser_interface.c:916
#: ../parser_interface.c:821 ../parser_interface.c:908
#, c-format
msgid "%s: Unable to write entire profile entry\n"
msgstr "%s: முழு விவர உள்ளீட்டையும் எழுத முடியவில்லை\n"

#: ../parser_interface.c:839 ../parser_interface.c:831
#, c-format
msgid "%s: Unable to write entire profile entry to cache\n"
msgstr ""

#: parser_lex.l:100 parser_lex.l:163
#, c-format
msgid "Could not open '%s'"
msgstr ""

#: parser_lex.l:104 parser_lex.l:167
#, c-format
msgid "fstat failed for '%s'"
msgstr ""

#: parser_lex.l:121
#, c-format
msgid "opendir failed '%s'"
msgstr ""

#: parser_lex.l:152
#, c-format
msgid "stat failed for '%s'"
msgstr ""

#: parser_lex.l:155 parser_lex.l:133
#, c-format
msgid "Could not open '%s' in '%s'"
msgstr ""

#: parser_lex.l:284 parser_lex.l:322 parser_lex.l:362 parser_lex.l:399
#: parser_lex.l:469 parser_lex.l:655 parser_lex.l:586
#, c-format
msgid "Found unexpected character: '%s'"
msgstr "எதிர்பாராத எழுத்தை கண்டுள்ளது: '%s'"

#: parser_lex.l:386 parser_lex.l:418
msgid "Variable declarations do not accept trailing commas"
msgstr ""

#: parser_lex.l:420
#, c-format
msgid "(network_mode) Found unexpected character: '%s'"
msgstr ""

#: ../parser_main.c:333 ../parser_common.c:61
#, c-format
msgid "Warning from %s (%s%sline %d): %s"
msgstr ""

#: ../parser_main.c:531
#, c-format
msgid "%s: Could not allocate memory for subdomainbase mount point\n"
msgstr "%s: துணைக்களதள ஏற்ற நிலைக்கு நினைவகத்தை ஒதுக்க முடியவில்லை\n"

#: ../parser_main.c:577 ../parser_main.c:616
#, c-format
msgid ""
"Warning: unable to find a suitable fs in %s, is it mounted?\n"
"Use --subdomainfs to override.\n"
msgstr ""

#: ../parser_main.c:597 ../parser_main.c:635
#, c-format
msgid ""
"%s: Sorry. You need root privileges to run this program.\n"
"\n"
msgstr ""

#: ../parser_main.c:604 ../parser_main.c:642
#, c-format
msgid ""
"%s: Warning! You've set this program setuid root.\n"
"Anybody who can run this program can update your AppArmor profiles.\n"
"\n"
msgstr ""

#: ../parser_main.c:704 ../parser_main.c:813 ../parser_main.c:836
#: ../parser_main.c:946
#, c-format
msgid "Error: Could not read profile %s: %s.\n"
msgstr ""

#: ../parser_main.c:718 ../parser_misc.c:270 parser_yacc.y:227
#: parser_yacc.y:374 parser_yacc.y:386 parser_yacc.y:484 parser_yacc.y:586
#: parser_yacc.y:624 parser_yacc.y:939 parser_yacc.y:948 parser_yacc.y:960
#: parser_yacc.y:1008 parser_yacc.y:1019 parser_yacc.y:1101 parser_yacc.y:1119
#: parser_yacc.y:1126 ../parser_main.c:850 ../parser_main.c:1015
#: ../parser_main.c:1229 ../parser_main.c:1283 ../parser_misc.c:431
#: parser_yacc.y:268 parser_yacc.y:416 parser_yacc.y:426 parser_yacc.y:537
#: parser_yacc.y:626 parser_yacc.y:976 parser_yacc.y:1021 parser_yacc.y:1030
#: parser_yacc.y:1042 parser_yacc.y:1078 parser_yacc.y:1082 parser_yacc.y:1092
#: parser_yacc.y:1102 parser_yacc.y:1201 parser_yacc.y:1223 parser_yacc.y:1234
#: parser_yacc.y:1309 parser_yacc.y:1327 parser_yacc.y:1334 parser_yacc.y:1385
msgid "Memory allocation error."
msgstr "நினைவக ஒதுக்கீட்டு பிழை."

#: ../parser_main.c:740 ../parser_main.c:872
#, c-format
msgid "Cached load succeeded for \"%s\".\n"
msgstr ""

#: ../parser_main.c:744 ../parser_main.c:876
#, c-format
msgid "Cached reload succeeded for \"%s\".\n"
msgstr ""

#: ../parser_main.c:910 ../parser_main.c:1058
#, c-format
msgid "%s: Errors found in file. Aborting.\n"
msgstr "%s: கோப்பில் பிழைகள் உள்ளன. இடைனிருத்தப்படுகிறது.\n"

#: ../parser_misc.c:426 ../parser_misc.c:597
msgid ""
"Uppercase qualifiers \"RWLIMX\" are deprecated, please convert to lowercase\n"
"See the apparmor.d(5) manpage for details.\n"
msgstr ""

#: ../parser_misc.c:467 ../parser_misc.c:474 ../parser_misc.c:638
#: ../parser_misc.c:645
msgid "Conflict 'a' and 'w' perms are mutually exclusive."
msgstr ""

#: ../parser_misc.c:491 ../parser_misc.c:662
msgid "Exec qualifier 'i' invalid, conflicting qualifier already specified"
msgstr ""
"செயலாக்க தகுதி 'i' செல்லாது, முரண்படும் தகுதி ஏற்கனவே குறிப்பிடப்பட்டுள்ளது"

#: ../parser_misc.c:502 ../parser_misc.c:673
#, c-format
msgid ""
"Unconfined exec qualifier (%c%c) allows some dangerous environment variables "
"to be passed to the unconfined process; 'man 5 apparmor.d' for details.\n"
msgstr ""

#: ../parser_misc.c:510 ../parser_misc.c:551 ../parser_misc.c:681
#: ../parser_misc.c:722
#, c-format
msgid "Exec qualifier '%c' invalid, conflicting qualifier already specified"
msgstr ""

#: ../parser_misc.c:537 ../parser_misc.c:545 ../parser_misc.c:708
#: ../parser_misc.c:716
#, c-format
msgid ""
"Exec qualifier '%c%c' invalid, conflicting qualifier already specified"
msgstr ""

#: ../parser_misc.c:593 ../parser_misc.c:764
#, c-format
msgid "Internal: unexpected mode character '%c' in input"
msgstr ""

#: ../parser_misc.c:615 ../parser_misc.c:786
#, c-format
msgid "Internal error generated invalid perm 0x%llx\n"
msgstr ""

#: ../parser_misc.c:865 ../parser_symtab.c:561 ../parser_regex.c:626
#: ../parser_variable.c:229
#, c-format
msgid "AppArmor parser error: %s\n"
msgstr ""

#: ../parser_merge.c:92 ../parser_merge.c:91
msgid "Couldn't merge entries. Out of Memory\n"
msgstr "உள்ளீடுகளை சேர்க்க முடியவில்லை. நினைவில் இல்லை\n"

#: ../parser_merge.c:111 ../parser_merge.c:113
#, c-format
msgid "profile %s: has merged rule %s with conflicting x modifiers\n"
msgstr ""
<<<<<<< HEAD

#: parser_yacc.y:236 parser_yacc.y:277
msgid "Profile attachment must begin with a '/'."
msgstr ""

#: parser_yacc.y:260 parser_yacc.y:302
msgid ""
"Profile names must begin with a '/', namespace or keyword 'profile' or 'hat'."
msgstr ""

=======

#: parser_yacc.y:236 parser_yacc.y:277
msgid "Profile attachment must begin with a '/'."
msgstr ""

#: parser_yacc.y:260 parser_yacc.y:302
msgid ""
"Profile names must begin with a '/', namespace or keyword 'profile' or 'hat'."
msgstr ""

>>>>>>> 252829ae
#: parser_yacc.y:296 parser_yacc.y:338
#, c-format
msgid "Failed to create alias %s -> %s\n"
msgstr ""

#: parser_yacc.y:417 parser_yacc.y:460
msgid "Profile flag chroot_relative conflicts with namespace_relative"
msgstr ""
<<<<<<< HEAD

#: parser_yacc.y:421 parser_yacc.y:464
msgid "Profile flag mediate_deleted conflicts with delegate_deleted"
msgstr ""

#: parser_yacc.y:424 parser_yacc.y:467
msgid ""
"Profile flag attach_disconnected conflicts with no_attach_disconnected"
msgstr ""

#: parser_yacc.y:427 parser_yacc.y:470
msgid "Profile flag chroot_attach conflicts with chroot_no_attach"
msgstr ""

=======

#: parser_yacc.y:421 parser_yacc.y:464
msgid "Profile flag mediate_deleted conflicts with delegate_deleted"
msgstr ""

#: parser_yacc.y:424 parser_yacc.y:467
msgid ""
"Profile flag attach_disconnected conflicts with no_attach_disconnected"
msgstr ""

#: parser_yacc.y:427 parser_yacc.y:470
msgid "Profile flag chroot_attach conflicts with chroot_no_attach"
msgstr ""

>>>>>>> 252829ae
#: parser_yacc.y:441 parser_yacc.y:484
msgid "Profile flag 'debug' is no longer valid."
msgstr ""

#: parser_yacc.y:463 parser_yacc.y:506
#, c-format
msgid "Invalid profile flag: %s."
msgstr ""

#: parser_yacc.y:498 parser_yacc.y:520 parser_yacc.y:548
msgid "Assert: `rule' returned NULL."
msgstr "உறுதிசெய்தல்: ‘விதி’ மதிப்பின்றி திருப்பப்பட்டது."

#: parser_yacc.y:501 parser_yacc.y:546 parser_yacc.y:552 parser_yacc.y:584
msgid ""
"Invalid mode, in deny rules 'x' must not be preceded by exec qualifier 'i', "
"'p', or 'u'"
msgstr ""

#: parser_yacc.y:524 parser_yacc.y:556
msgid ""
"Invalid mode, 'x' must be preceded by exec qualifier 'i', 'p', 'c', or 'u'"
msgstr ""

#: parser_yacc.y:549 parser_yacc.y:587
msgid "Invalid mode, 'x' must be preceded by exec qualifier 'i', 'p', or 'u'"
msgstr ""

#: parser_yacc.y:574 parser_yacc.y:612 parser_yacc.y:614
msgid "Assert: `network_rule' return invalid protocol."
msgstr ""

#: parser_yacc.y:649 parser_yacc.y:696
msgid "Assert: `change_profile' returned NULL."
msgstr ""

#: parser_yacc.y:680 parser_yacc.y:720
msgid "Assert: 'hat rule' returned NULL."
msgstr "உறுதிசெய்தல்: ‘ஹேட் விதி’ மதிப்பின்றி திருப்பப்பட்டது."

#: parser_yacc.y:689 parser_yacc.y:729
msgid "Assert: 'local_profile rule' returned NULL."
msgstr ""

#: parser_yacc.y:824 parser_yacc.y:885
#, c-format
msgid "Unset boolean variable %s used in if-expression"
msgstr ""

#: parser_yacc.y:882 parser_yacc.y:986
msgid "unsafe rule missing exec permissions"
msgstr ""

#: parser_yacc.y:901 parser_yacc.y:954
msgid "subset can only be used with link rules."
msgstr ""

#: parser_yacc.y:903 parser_yacc.y:956
msgid "link and exec perms conflict on a file rule using ->"
msgstr ""

#: parser_yacc.y:905 parser_yacc.y:958
msgid "link perms are not allowed on a named profile transition.\n"
msgstr ""

#: parser_yacc.y:921 parser_yacc.y:1003
#, c-format
msgid "missing an end of line character? (entry: %s)"
msgstr "வரிசை எழுத்தின் முடிவு காணப்படவில்லை? (உள்ளீடு: %s)"

#: parser_yacc.y:975 parser_yacc.y:985 parser_yacc.y:1057 parser_yacc.y:1067
msgid "Invalid network entry."
msgstr ""

#: parser_yacc.y:1039 parser_yacc.y:1048 parser_yacc.y:1254
#, c-format
msgid "Invalid capability %s."
msgstr ""

#: parser_yacc.y:1066 parser_yacc.y:1269
#, c-format
msgid "AppArmor parser error for %s%s%s at line %d: %s\n"
msgstr ""

#: parser_yacc.y:1072 parser_yacc.y:1275
#, c-format
msgid "AppArmor parser error,%s%s line %d: %s\n"
msgstr ""

#: ../parser_regex.c:244
#, c-format
msgid "%s: Illegal open {, nesting groupings not allowed\n"
msgstr "%s: சட்டவிரோத திறப்பு {, நெஸ்டிங் குழுக்களுக்கு அனுமதி இல்லை\n"

#: ../parser_regex.c:265 ../parser_regex.c:274
#, c-format
msgid "%s: Regex grouping error: Invalid number of items between {}\n"
msgstr ""
"%s: ரீஜெக்ஸ் குழு சேர்ப்பில் பிழை: {} இடையிலான பொருட்களின் செல்லாத "
"எண்ணிக்கை\n"

#: ../parser_regex.c:271 ../parser_regex.c:280
#, c-format
msgid ""
"%s: Regex grouping error: Invalid close }, no matching open { detected\n"
msgstr ""
"%s: ரீஜெக்ஸ் குழு சேர்ப்பில் பிழை: செல்லாத மூடுதல் }, பொருந்தும் திறப்பு { "
"கண்டறியப்படவில்லை\n"

#: ../parser_regex.c:337 ../parser_regex.c:343
#, c-format
msgid ""
"%s: Regex grouping error: Unclosed grouping or character class, expecting "
"close }\n"
msgstr ""

#: ../parser_regex.c:351 ../parser_regex.c:357
#, c-format
msgid "%s: Internal buffer overflow detected, %d characters exceeded\n"
msgstr ""
"%s: உள் பஃபரின் வரம்புமீறல் கண்டறியப்பட்டுள்ளது, %d எழுத்துக்கள் "
"மீறப்பட்டுள்ளன\n"

#: ../parser_regex.c:355 ../parser_regex.c:361
#, c-format
msgid "%s: Unable to parse input line '%s'\n"
msgstr "%s: உள்ளீட்டு வரி '%s'யை விளக்க முடியவில்லை\n"

#: ../parser_regex.c:397 ../parser_regex.c:405
#, c-format
msgid "%s: Invalid profile name '%s' - bad regular expression\n"
msgstr ""

#: ../parser_policy.c:202 ../parser_policy.c:402
#, c-format
msgid "ERROR merging rules for profile %s, failed to load\n"
msgstr ""

#: ../parser_policy.c:234
#, c-format
msgid ""
"ERROR profile %s contains policy elements not usable with this kernel:\n"
"\t'*', '?', character ranges, and alternations are not allowed.\n"
"\t'**' may only be used at the end of a rule.\n"
msgstr ""

#: ../parser_policy.c:279 ../parser_policy.c:359
#, c-format
msgid "ERROR processing regexs for profile %s, failed to load\n"
msgstr ""

#: ../parser_policy.c:306 ../parser_policy.c:389
#, c-format
msgid "ERROR expanding variables for profile %s, failed to load\n"
msgstr ""

#: ../parser_policy.c:390 ../parser_policy.c:382
#, c-format
msgid "ERROR adding hat access rule for profile %s\n"
msgstr ""

#: ../parser_policy.c:490 ../parser_policy.c:271
#, c-format
msgid "ERROR in profile %s, failed to load\n"
msgstr "%s விவரத்தில் பிழை, எற்றுதல் தோல்வியுற்றது\n"

#: ../parser_policy.c:675
#, c-format
msgid "%s: Errors found during postprocessing.  Aborting.\n"
msgstr ""

#: ../parser_policy.c:682 ../parser_policy.c:704
#, c-format
msgid "%s: Errors found during regex postprocess.  Aborting.\n"
msgstr ""

#: ../parser_policy.c:689
#, c-format
msgid "%s: Errors found during postprocess.  Aborting.\n"
msgstr ""

#: ../parser_policy.c:696
#, c-format
msgid "%s: Errors found in combining rules postprocessing. Aborting.\n"
msgstr ""
"%s: பின்செயல்முறை விதிகளை இணைப்பதில் பிழைகள் உள்ளன. இடைனிருத்தப்படுகிறது.\n"

#: parser_lex.l:180
#, c-format
msgid "Could not process include directory '%s' in '%s'"
<<<<<<< HEAD
msgstr ""

#: ../parser_main.c:660
msgid "Feature buffer full."
msgstr ""

=======
msgstr ""

#: ../parser_main.c:660
msgid "Feature buffer full."
msgstr ""

>>>>>>> 252829ae
#: ../parser_main.c:1115 ../parser_main.c:1132
msgid "Out of memory"
msgstr ""

#: ../parser_main.c:1182
#, c-format
msgid "Can't create cache directory: %s\n"
msgstr ""

#: ../parser_main.c:1185
#, c-format
msgid "File in cache directory location: %s\n"
msgstr ""

#: ../parser_main.c:1188
#, c-format
msgid "Can't update cache directory: %s\n"
msgstr ""

#: ../parser_misc.c:833
#, c-format
msgid "Internal: unexpected DBus mode character '%c' in input"
msgstr ""
<<<<<<< HEAD

#: ../parser_misc.c:857
#, c-format
msgid "Internal error generated invalid DBus perm 0x%x\n"
msgstr ""

#: parser_yacc.y:575
msgid "deny prefix not allowed"
msgstr ""

#: parser_yacc.y:612
msgid "owner prefix not allowed"
msgstr ""

#: parser_yacc.y:660
msgid "owner prefix not allow on mount rules"
msgstr ""

#: parser_yacc.y:677
msgid "owner prefix not allow on dbus rules"
msgstr ""

#: parser_yacc.y:704
msgid "owner prefix not allow on capability rules"
msgstr ""

#: parser_yacc.y:1357
#, c-format
msgid "invalid mount conditional %s%s"
msgstr ""

#: parser_yacc.y:1374
msgid "bad mount rule"
msgstr ""

#: parser_yacc.y:1381
msgid "mount point conditions not currently supported"
msgstr ""

#: parser_yacc.y:1398
#, c-format
msgid "invalid pivotroot conditional '%s'"
msgstr ""

#: ../parser_regex.c:241
#, c-format
msgid ""
"%s: Regex grouping error: Invalid close ], no matching open [ detected\n"
msgstr ""

#: ../parser_regex.c:257
#, c-format
msgid "%s: Regex grouping error: Exceeded maximum nesting of {}\n"
msgstr ""

#: ../parser_policy.c:366
#, c-format
msgid "ERROR processing policydb rules for profile %s, failed to load\n"
msgstr ""

#: ../parser_policy.c:396
#, c-format
msgid "ERROR replacing aliases for profile %s, failed to load\n"
msgstr ""

#~ msgid "Couldn't copy profile Bad memory address\n"
#~ msgstr "விவரத்தை பிரதியெடுக்க முடியவில்லை மோசமான நினைவக முகவரி\n"

#~ msgid "Unknown error\n"
#~ msgstr "அறியப்படாத பிழை\n"

#~ msgid "profile %s: has merged rule %s with multiple x modifiers\n"
#~ msgstr "விவரம் %s: விதி %sஐ பல x மாற்றிகளுடன் சேர்த்துள்ளது\n"

#~ msgid "%s: Failed to compile regex '%s' [original: '%s']\n"
#~ msgstr "%s: ரீஜெக்ஸ் '%s' தொகுப்பது தோல்வியுற்றது [அசல்: '%s']\n"

#~ msgid "%s: error near               "
#~ msgstr "%s: அருகில் பிழை               "

#~ msgid "%s: error reason: '%s'\n"
#~ msgstr "%s: பிழை காரணம்: '%s'\n"

#~ msgid "%s: Failed to compile regex '%s' [original: '%s'] - malloc failed\n"
#~ msgstr ""
#~ "%s: ரீஜெக்ஸ் '%s' தொகுப்பது தோல்வியுற்றது [அசல்: '%s'] - malloc "
#~ "தோல்வியுற்றது\n"

#~ msgid "(ip_mode) Found unexpected character: '%s'"
#~ msgstr "(ip_mode) எதிர்பாராத எழுத்தை கண்டுள்ளது: '%s'"
=======
>>>>>>> 252829ae

#: ../parser_misc.c:857
#, c-format
msgid "Internal error generated invalid DBus perm 0x%x\n"
msgstr ""

#: parser_yacc.y:575
msgid "deny prefix not allowed"
msgstr ""

#: parser_yacc.y:612
msgid "owner prefix not allowed"
msgstr ""

#: parser_yacc.y:660
msgid "owner prefix not allow on mount rules"
msgstr ""

#: parser_yacc.y:677
msgid "owner prefix not allow on dbus rules"
msgstr ""

<<<<<<< HEAD
#~ msgid "Network entries can only have one TO address."
#~ msgstr ""
#~ "வலையமைப்பு உள்ளீடுகளுக்கு ஒரு பெறுநர் முகவரி மட்டும் இருக்க வேண்டும்."

#~ msgid "Network entries can only have one FROM address."
#~ msgstr ""
#~ "வலையமைப்பு உள்ளீடுகளுக்கு ஒரு அனுப்புனர் முகவரி மட்டும் இருக்க வேண்டும்."
=======
#: parser_yacc.y:704
msgid "owner prefix not allow on capability rules"
msgstr ""

#: parser_yacc.y:1357
#, c-format
msgid "invalid mount conditional %s%s"
msgstr ""
>>>>>>> 252829ae

#: parser_yacc.y:1374
msgid "bad mount rule"
msgstr ""

#: parser_yacc.y:1381
msgid "mount point conditions not currently supported"
msgstr ""

#: parser_yacc.y:1398
#, c-format
msgid "invalid pivotroot conditional '%s'"
msgstr ""

#: ../parser_regex.c:241
#, c-format
msgid ""
"%s: Regex grouping error: Invalid close ], no matching open [ detected\n"
msgstr ""

<<<<<<< HEAD
#~ msgid ""
#~ "%s: Unable to query modules - '%s'\n"
#~ "Either modules are disabled or your kernel is too old.\n"
#~ msgstr ""
#~ "%s: கூறுகளை கேள்வி கேட்க முடியவில்லை - '%s'\n"
#~ "கூறுகள் செயலிழக்கப்பட்டிருக்க வேண்டும் அல்லது உங்கள் கெர்னல் மிகப் பழையதாக "
#~ "இருக்க வேண்டும்.\n"
=======
#: ../parser_regex.c:257
#, c-format
msgid "%s: Regex grouping error: Exceeded maximum nesting of {}\n"
msgstr ""
>>>>>>> 252829ae

#: ../parser_policy.c:366
#, c-format
msgid "ERROR processing policydb rules for profile %s, failed to load\n"
msgstr ""

#: ../parser_policy.c:396
#, c-format
msgid "ERROR replacing aliases for profile %s, failed to load\n"
msgstr ""<|MERGE_RESOLUTION|>--- conflicted
+++ resolved
@@ -9,11 +9,7 @@
 "MIME-Version: 1.0\n"
 "Content-Type: text/plain; charset=UTF-8\n"
 "Content-Transfer-Encoding: 8bit\n"
-<<<<<<< HEAD
-"X-Launchpad-Export-Date: 2013-11-15 05:15+0000\n"
-=======
 "X-Launchpad-Export-Date: 2013-11-16 05:14+0000\n"
->>>>>>> 252829ae
 "X-Generator: Launchpad (build 16831)\n"
 
 #: ../parser_include.c:113
@@ -342,7 +338,6 @@
 #, c-format
 msgid "profile %s: has merged rule %s with conflicting x modifiers\n"
 msgstr ""
-<<<<<<< HEAD
 
 #: parser_yacc.y:236 parser_yacc.y:277
 msgid "Profile attachment must begin with a '/'."
@@ -353,18 +348,6 @@
 "Profile names must begin with a '/', namespace or keyword 'profile' or 'hat'."
 msgstr ""
 
-=======
-
-#: parser_yacc.y:236 parser_yacc.y:277
-msgid "Profile attachment must begin with a '/'."
-msgstr ""
-
-#: parser_yacc.y:260 parser_yacc.y:302
-msgid ""
-"Profile names must begin with a '/', namespace or keyword 'profile' or 'hat'."
-msgstr ""
-
->>>>>>> 252829ae
 #: parser_yacc.y:296 parser_yacc.y:338
 #, c-format
 msgid "Failed to create alias %s -> %s\n"
@@ -373,7 +356,6 @@
 #: parser_yacc.y:417 parser_yacc.y:460
 msgid "Profile flag chroot_relative conflicts with namespace_relative"
 msgstr ""
-<<<<<<< HEAD
 
 #: parser_yacc.y:421 parser_yacc.y:464
 msgid "Profile flag mediate_deleted conflicts with delegate_deleted"
@@ -388,22 +370,6 @@
 msgid "Profile flag chroot_attach conflicts with chroot_no_attach"
 msgstr ""
 
-=======
-
-#: parser_yacc.y:421 parser_yacc.y:464
-msgid "Profile flag mediate_deleted conflicts with delegate_deleted"
-msgstr ""
-
-#: parser_yacc.y:424 parser_yacc.y:467
-msgid ""
-"Profile flag attach_disconnected conflicts with no_attach_disconnected"
-msgstr ""
-
-#: parser_yacc.y:427 parser_yacc.y:470
-msgid "Profile flag chroot_attach conflicts with chroot_no_attach"
-msgstr ""
-
->>>>>>> 252829ae
 #: parser_yacc.y:441 parser_yacc.y:484
 msgid "Profile flag 'debug' is no longer valid."
 msgstr ""
@@ -594,21 +560,12 @@
 #: parser_lex.l:180
 #, c-format
 msgid "Could not process include directory '%s' in '%s'"
-<<<<<<< HEAD
 msgstr ""
 
 #: ../parser_main.c:660
 msgid "Feature buffer full."
 msgstr ""
 
-=======
-msgstr ""
-
-#: ../parser_main.c:660
-msgid "Feature buffer full."
-msgstr ""
-
->>>>>>> 252829ae
 #: ../parser_main.c:1115 ../parser_main.c:1132
 msgid "Out of memory"
 msgstr ""
@@ -632,7 +589,6 @@
 #, c-format
 msgid "Internal: unexpected DBus mode character '%c' in input"
 msgstr ""
-<<<<<<< HEAD
 
 #: ../parser_misc.c:857
 #, c-format
@@ -696,116 +652,4 @@
 #: ../parser_policy.c:396
 #, c-format
 msgid "ERROR replacing aliases for profile %s, failed to load\n"
-msgstr ""
-
-#~ msgid "Couldn't copy profile Bad memory address\n"
-#~ msgstr "விவரத்தை பிரதியெடுக்க முடியவில்லை மோசமான நினைவக முகவரி\n"
-
-#~ msgid "Unknown error\n"
-#~ msgstr "அறியப்படாத பிழை\n"
-
-#~ msgid "profile %s: has merged rule %s with multiple x modifiers\n"
-#~ msgstr "விவரம் %s: விதி %sஐ பல x மாற்றிகளுடன் சேர்த்துள்ளது\n"
-
-#~ msgid "%s: Failed to compile regex '%s' [original: '%s']\n"
-#~ msgstr "%s: ரீஜெக்ஸ் '%s' தொகுப்பது தோல்வியுற்றது [அசல்: '%s']\n"
-
-#~ msgid "%s: error near               "
-#~ msgstr "%s: அருகில் பிழை               "
-
-#~ msgid "%s: error reason: '%s'\n"
-#~ msgstr "%s: பிழை காரணம்: '%s'\n"
-
-#~ msgid "%s: Failed to compile regex '%s' [original: '%s'] - malloc failed\n"
-#~ msgstr ""
-#~ "%s: ரீஜெக்ஸ் '%s' தொகுப்பது தோல்வியுற்றது [அசல்: '%s'] - malloc "
-#~ "தோல்வியுற்றது\n"
-
-#~ msgid "(ip_mode) Found unexpected character: '%s'"
-#~ msgstr "(ip_mode) எதிர்பாராத எழுத்தை கண்டுள்ளது: '%s'"
-=======
->>>>>>> 252829ae
-
-#: ../parser_misc.c:857
-#, c-format
-msgid "Internal error generated invalid DBus perm 0x%x\n"
-msgstr ""
-
-#: parser_yacc.y:575
-msgid "deny prefix not allowed"
-msgstr ""
-
-#: parser_yacc.y:612
-msgid "owner prefix not allowed"
-msgstr ""
-
-#: parser_yacc.y:660
-msgid "owner prefix not allow on mount rules"
-msgstr ""
-
-#: parser_yacc.y:677
-msgid "owner prefix not allow on dbus rules"
-msgstr ""
-
-<<<<<<< HEAD
-#~ msgid "Network entries can only have one TO address."
-#~ msgstr ""
-#~ "வலையமைப்பு உள்ளீடுகளுக்கு ஒரு பெறுநர் முகவரி மட்டும் இருக்க வேண்டும்."
-
-#~ msgid "Network entries can only have one FROM address."
-#~ msgstr ""
-#~ "வலையமைப்பு உள்ளீடுகளுக்கு ஒரு அனுப்புனர் முகவரி மட்டும் இருக்க வேண்டும்."
-=======
-#: parser_yacc.y:704
-msgid "owner prefix not allow on capability rules"
-msgstr ""
-
-#: parser_yacc.y:1357
-#, c-format
-msgid "invalid mount conditional %s%s"
-msgstr ""
->>>>>>> 252829ae
-
-#: parser_yacc.y:1374
-msgid "bad mount rule"
-msgstr ""
-
-#: parser_yacc.y:1381
-msgid "mount point conditions not currently supported"
-msgstr ""
-
-#: parser_yacc.y:1398
-#, c-format
-msgid "invalid pivotroot conditional '%s'"
-msgstr ""
-
-#: ../parser_regex.c:241
-#, c-format
-msgid ""
-"%s: Regex grouping error: Invalid close ], no matching open [ detected\n"
-msgstr ""
-
-<<<<<<< HEAD
-#~ msgid ""
-#~ "%s: Unable to query modules - '%s'\n"
-#~ "Either modules are disabled or your kernel is too old.\n"
-#~ msgstr ""
-#~ "%s: கூறுகளை கேள்வி கேட்க முடியவில்லை - '%s'\n"
-#~ "கூறுகள் செயலிழக்கப்பட்டிருக்க வேண்டும் அல்லது உங்கள் கெர்னல் மிகப் பழையதாக "
-#~ "இருக்க வேண்டும்.\n"
-=======
-#: ../parser_regex.c:257
-#, c-format
-msgid "%s: Regex grouping error: Exceeded maximum nesting of {}\n"
-msgstr ""
->>>>>>> 252829ae
-
-#: ../parser_policy.c:366
-#, c-format
-msgid "ERROR processing policydb rules for profile %s, failed to load\n"
-msgstr ""
-
-#: ../parser_policy.c:396
-#, c-format
-msgid "ERROR replacing aliases for profile %s, failed to load\n"
 msgstr ""