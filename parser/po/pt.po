# translation of apparmor-parser.pt.po to Portuguese
# English translations for subdomain_parser package.
# Copyright (C) 2005 Immunix, Inc.
# This file is distributed under the same license as the subdomain_parser package.
#
# Steve Beattie <steve@immunix.com>, 2005.
# Antonio Cardoso Martins <digiplan.pt@gmail.com>, 2006, 2007, 2008.
# Carlos Gonçalves <cgoncalves@opensuse.org>, 2007.
msgid ""
msgstr ""
"Project-Id-Version: apparmor-parser.pt\n"
"Report-Msgid-Bugs-To: apparmor-general@forge.novell.com\n"
"POT-Creation-Date: 2013-11-14 10:18-0800\n"
"PO-Revision-Date: 2013-11-15 03:44+0000\n"
"Last-Translator: Antonio Cardoso Martins <digiplan.pt@gmail.com>\n"
"Language-Team: Portuguese <opensuse-pt@opensuse.org>\n"
"MIME-Version: 1.0\n"
"Content-Type: text/plain; charset=UTF-8\n"
"Content-Transfer-Encoding: 8bit\n"
<<<<<<< HEAD
"X-Launchpad-Export-Date: 2013-11-15 05:15+0000\n"
=======
"X-Launchpad-Export-Date: 2013-11-16 05:14+0000\n"
>>>>>>> 252829ae
"X-Generator: Launchpad (build 16831)\n"

#: ../parser_include.c:113
msgid "Error: Out of memory.\n"
msgstr "Erro: Memória Esgotada.\n"

#: ../parser_include.c:123
#, c-format
msgid "Error: basedir %s is not a directory, skipping.\n"
msgstr "Erro: basedir %s não é um directório, a saltar.\n"

#: ../parser_include.c:137
#, c-format
msgid "Error: Could not add directory %s to search path.\n"
msgstr ""
"Erro: Não é possível adicionar o directório %s ao caminho de procura.\n"

#: ../parser_include.c:147
msgid "Error: Could not allocate memory.\n"
msgstr "Erro: Não é possível alocar memória.\n"

#: ../parser_interface.c:69 ../parser_interface.c:72
msgid "Bad write position\n"
msgstr "Posição de escrita errada\n"

#: ../parser_interface.c:72 ../parser_interface.c:75
msgid "Permission denied\n"
msgstr "Permissão negada\n"

#: ../parser_interface.c:75 ../parser_interface.c:78
msgid "Out of memory\n"
msgstr "Memória esgotada\n"

#: ../parser_interface.c:78 ../parser_interface.c:81
msgid "Couldn't copy profile: Bad memory address\n"
msgstr ""

#: ../parser_interface.c:81 ../parser_interface.c:84
msgid "Profile doesn't conform to protocol\n"
msgstr "O perfil não está em conformidade com o protocolo\n"

#: ../parser_interface.c:84 ../parser_interface.c:87
msgid "Profile does not match signature\n"
msgstr "O perfil não coincide com a assinatura\n"

#: ../parser_interface.c:87 ../parser_interface.c:90
msgid "Profile version not supported by Apparmor module\n"
msgstr "Versão de perfil não suportada pelo módulo Apparmor\n"

#: ../parser_interface.c:90 ../parser_interface.c:93
msgid "Profile already exists\n"
msgstr "O perfil já existe\n"

#: ../parser_interface.c:93 ../parser_interface.c:96
msgid "Profile doesn't exist\n"
msgstr "O perfil não existe\n"

#: ../parser_interface.c:96 ../parser_interface.c:99
msgid "Permission denied; attempted to load a profile while confined?\n"
msgstr ""
<<<<<<< HEAD

#: ../parser_interface.c:99 ../parser_interface.c:102
#, c-format
msgid "Unknown error (%d): %s\n"
msgstr ""

=======

#: ../parser_interface.c:99 ../parser_interface.c:102
#, c-format
msgid "Unknown error (%d): %s\n"
msgstr ""

>>>>>>> 252829ae
#: ../parser_interface.c:116 ../parser_interface.c:119
#, c-format
msgid "%s: Unable to add \"%s\".  "
msgstr "%s: Não é possível adicionar \"%s\".  "

#: ../parser_interface.c:121 ../parser_interface.c:124
#, c-format
msgid "%s: Unable to replace \"%s\".  "
msgstr "%s: Não é possível substituir \"%s\".  "

#: ../parser_interface.c:126 ../parser_interface.c:129
#, c-format
msgid "%s: Unable to remove \"%s\".  "
msgstr "%s: Não é possível remover \"%s\".  "

#: ../parser_interface.c:131 ../parser_interface.c:134
#, c-format
msgid "%s: Unable to write to stdout\n"
msgstr "%s: Não é possível escrever em stdout\n"

#: ../parser_interface.c:135 ../parser_interface.c:138
#, c-format
msgid "%s: Unable to write to output file\n"
msgstr ""

#: ../parser_interface.c:138 ../parser_interface.c:162
#: ../parser_interface.c:141 ../parser_interface.c:165
#, c-format
msgid "%s: ASSERT: Invalid option: %d\n"
msgstr "%s: ASSERÇÃO: Opção inválida: %d\n"

#: ../parser_interface.c:147 ../parser_interface.c:150
#, c-format
msgid "Addition succeeded for \"%s\".\n"
msgstr "Adição bem sucedida para \"%s\".\n"

#: ../parser_interface.c:151 ../parser_interface.c:154
#, c-format
msgid "Replacement succeeded for \"%s\".\n"
msgstr "Substituição bem sucedida para \"%s\".\n"

#: ../parser_interface.c:155 ../parser_interface.c:158
#, c-format
msgid "Removal succeeded for \"%s\".\n"
msgstr "Remoção bem sucedida para \"%s\".\n"

#: ../parser_interface.c:251 ../parser_interface.c:254
#, c-format
msgid "PANIC bad increment buffer %p pos %p ext %p size %d res %p\n"
msgstr ""
"PÂNICO buffer de incremento errado %p pos %p ext %p tamanho %d res %p\n"
<<<<<<< HEAD

#: ../parser_interface.c:656 ../parser_interface.c:658
#, c-format
msgid "profile %s network rules not enforced\n"
msgstr ""

#: ../parser_interface.c:666
msgid "Unknown pattern type\n"
msgstr ""

=======

#: ../parser_interface.c:656 ../parser_interface.c:658
#, c-format
msgid "profile %s network rules not enforced\n"
msgstr ""

#: ../parser_interface.c:666
msgid "Unknown pattern type\n"
msgstr ""

>>>>>>> 252829ae
#: ../parser_interface.c:750 ../parser_interface.c:902
#: ../parser_interface.c:743 ../parser_interface.c:894
#, c-format
msgid "Unable to open %s - %s\n"
msgstr "Não é possível abrir %s - %s\n"

#: ../parser_interface.c:776 ../parser_interface.c:768
#, c-format
msgid "Memory Allocation Error: Unable to remove ^%s\n"
msgstr "Erro de Alocação de Memória. Não é possível remover ^%s\n"

#: ../parser_interface.c:789 ../parser_interface.c:781
#, c-format
msgid "Memory Allocation Error: Unable to remove %s:%s."
msgstr "Erro de Alocação de Memória. Não é possível remover %s:%s."

#: ../parser_interface.c:810 ../parser_interface.c:802
msgid "unable to create work area\n"
msgstr "não é possível criar área de trabalho\n"

#: ../parser_interface.c:818 ../parser_interface.c:810
#, c-format
msgid "unable to serialize profile %s\n"
msgstr "não é possível serializar o perfil %s\n"

#: ../parser_interface.c:829 ../parser_interface.c:916
#: ../parser_interface.c:821 ../parser_interface.c:908
#, c-format
msgid "%s: Unable to write entire profile entry\n"
msgstr "%s: Não é possível escrever a entrada completa de perfil\n"

#: ../parser_interface.c:839 ../parser_interface.c:831
#, c-format
msgid "%s: Unable to write entire profile entry to cache\n"
msgstr ""

#: parser_lex.l:100 parser_lex.l:163
#, c-format
msgid "Could not open '%s'"
msgstr ""

#: parser_lex.l:104 parser_lex.l:167
#, c-format
msgid "fstat failed for '%s'"
msgstr ""

#: parser_lex.l:121
#, c-format
msgid "opendir failed '%s'"
msgstr ""

#: parser_lex.l:152
#, c-format
msgid "stat failed for '%s'"
msgstr ""

#: parser_lex.l:155 parser_lex.l:133
#, c-format
msgid "Could not open '%s' in '%s'"
msgstr ""

#: parser_lex.l:284 parser_lex.l:322 parser_lex.l:362 parser_lex.l:399
#: parser_lex.l:469 parser_lex.l:655 parser_lex.l:586
#, c-format
msgid "Found unexpected character: '%s'"
msgstr "Encontrado caracter inesperado: '%s'"

#: parser_lex.l:386 parser_lex.l:418
msgid "Variable declarations do not accept trailing commas"
msgstr ""

#: parser_lex.l:420
#, c-format
msgid "(network_mode) Found unexpected character: '%s'"
msgstr "(network_mode) Encontrado caracter inesperado: '%s'"

#: ../parser_main.c:333 ../parser_common.c:61
#, c-format
msgid "Warning from %s (%s%sline %d): %s"
msgstr ""

#: ../parser_main.c:531
#, c-format
msgid "%s: Could not allocate memory for subdomainbase mount point\n"
msgstr ""
"%s: Não é possível alocar memória para o ponto de montagem de subdomainbase\n"

#: ../parser_main.c:577 ../parser_main.c:616
#, c-format
msgid ""
"Warning: unable to find a suitable fs in %s, is it mounted?\n"
"Use --subdomainfs to override.\n"
msgstr ""
"Aviso: não é possível encontrar um fs adequado em %s, estará ele montado?\n"
"Utilize --subdomainfs para sobrepor.\n"

#: ../parser_main.c:597 ../parser_main.c:635
#, c-format
msgid ""
"%s: Sorry. You need root privileges to run this program.\n"
"\n"
msgstr ""
"%s: Lamento. Necessita de privilégios de root para executar este programa.\n"
"\n"

#: ../parser_main.c:604 ../parser_main.c:642
#, c-format
msgid ""
"%s: Warning! You've set this program setuid root.\n"
"Anybody who can run this program can update your AppArmor profiles.\n"
"\n"
msgstr ""
"%s: Aviso! Definiu este programa como setuid root.\n"
"Qualquer utilizador que possa executar este programa pode actualizar os seus "
"perfis AppArmor.\n"
"\n"

#: ../parser_main.c:704 ../parser_main.c:813 ../parser_main.c:836
#: ../parser_main.c:946
#, c-format
msgid "Error: Could not read profile %s: %s.\n"
msgstr "Erro: Não é possível ler o perfil %s: %s.\n"

#: ../parser_main.c:718 ../parser_misc.c:270 parser_yacc.y:227
#: parser_yacc.y:374 parser_yacc.y:386 parser_yacc.y:484 parser_yacc.y:586
#: parser_yacc.y:624 parser_yacc.y:939 parser_yacc.y:948 parser_yacc.y:960
#: parser_yacc.y:1008 parser_yacc.y:1019 parser_yacc.y:1101 parser_yacc.y:1119
#: parser_yacc.y:1126 ../parser_main.c:850 ../parser_main.c:1015
#: ../parser_main.c:1229 ../parser_main.c:1283 ../parser_misc.c:431
#: parser_yacc.y:268 parser_yacc.y:416 parser_yacc.y:426 parser_yacc.y:537
#: parser_yacc.y:626 parser_yacc.y:976 parser_yacc.y:1021 parser_yacc.y:1030
#: parser_yacc.y:1042 parser_yacc.y:1078 parser_yacc.y:1082 parser_yacc.y:1092
#: parser_yacc.y:1102 parser_yacc.y:1201 parser_yacc.y:1223 parser_yacc.y:1234
#: parser_yacc.y:1309 parser_yacc.y:1327 parser_yacc.y:1334 parser_yacc.y:1385
msgid "Memory allocation error."
msgstr "Erro de alocação de memória."

#: ../parser_main.c:740 ../parser_main.c:872
#, c-format
msgid "Cached load succeeded for \"%s\".\n"
msgstr ""

#: ../parser_main.c:744 ../parser_main.c:876
#, c-format
msgid "Cached reload succeeded for \"%s\".\n"
msgstr ""

#: ../parser_main.c:910 ../parser_main.c:1058
#, c-format
msgid "%s: Errors found in file. Aborting.\n"
msgstr "%s: Foram encontrados erros no ficheiro. A interromper.\n"

#: ../parser_misc.c:426 ../parser_misc.c:597
msgid ""
"Uppercase qualifiers \"RWLIMX\" are deprecated, please convert to lowercase\n"
"See the apparmor.d(5) manpage for details.\n"
msgstr ""
"Os qualificadores maiúsculos \"RWLIMX\" estão obsoletos, por isso converta-"
"os para minúsculas\n"
"Para mais detalhes consulte a página de manual do apparmor.d(5).\n"

#: ../parser_misc.c:467 ../parser_misc.c:474 ../parser_misc.c:638
#: ../parser_misc.c:645
msgid "Conflict 'a' and 'w' perms are mutually exclusive."
msgstr "As permissões 'a' e 'w' em conflito são mutuamente exclusivas."

#: ../parser_misc.c:491 ../parser_misc.c:662
msgid "Exec qualifier 'i' invalid, conflicting qualifier already specified"
msgstr ""
"Qualificador de execução 'i' inválido, qualificador em conflito já "
"especificado"

#: ../parser_misc.c:502 ../parser_misc.c:673
#, c-format
msgid ""
"Unconfined exec qualifier (%c%c) allows some dangerous environment variables "
"to be passed to the unconfined process; 'man 5 apparmor.d' for details.\n"
msgstr ""
"O qualificador de execução não constrangido (%c%c) permite a passagem de "
"variáveis de ambiente perigosas para o processo não confinado; digite 'man 5 "
"apparmor.d' para mais detalhes.\n"

#: ../parser_misc.c:510 ../parser_misc.c:551 ../parser_misc.c:681
#: ../parser_misc.c:722
#, c-format
msgid "Exec qualifier '%c' invalid, conflicting qualifier already specified"
msgstr ""
"Qualificador de execução '%c' inválido, qualificador em conflito já "
"especificado"

#: ../parser_misc.c:537 ../parser_misc.c:545 ../parser_misc.c:708
#: ../parser_misc.c:716
#, c-format
msgid ""
"Exec qualifier '%c%c' invalid, conflicting qualifier already specified"
msgstr ""
"Qualificador de execução '%c%c' inválido, qualificador em conflito já "
"especificado"

#: ../parser_misc.c:593 ../parser_misc.c:764
#, c-format
msgid "Internal: unexpected mode character '%c' in input"
msgstr "Interno: entrada com caracter de modo '%c' inesperado"

#: ../parser_misc.c:615 ../parser_misc.c:786
#, c-format
msgid "Internal error generated invalid perm 0x%llx\n"
msgstr "Erro interno gerou permissão inválida 0x%llx\n"

#: ../parser_misc.c:865 ../parser_symtab.c:561 ../parser_regex.c:626
#: ../parser_variable.c:229
#, c-format
msgid "AppArmor parser error: %s\n"
msgstr "Erro de interpretação AppArmor: %s\n"

#: ../parser_merge.c:92 ../parser_merge.c:91
msgid "Couldn't merge entries. Out of Memory\n"
msgstr "Não é possível intercalar as entradas. Memória Esgotada\n"

#: ../parser_merge.c:111 ../parser_merge.c:113
#, c-format
msgid "profile %s: has merged rule %s with conflicting x modifiers\n"
msgstr ""

#: parser_yacc.y:236 parser_yacc.y:277
msgid "Profile attachment must begin with a '/'."
msgstr ""

#: parser_yacc.y:260 parser_yacc.y:302
msgid ""
"Profile names must begin with a '/', namespace or keyword 'profile' or 'hat'."
msgstr ""

#: parser_yacc.y:296 parser_yacc.y:338
#, c-format
msgid "Failed to create alias %s -> %s\n"
msgstr "Falha na criação da alcunha %s -> %s\n"

#: parser_yacc.y:417 parser_yacc.y:460
msgid "Profile flag chroot_relative conflicts with namespace_relative"
msgstr ""

#: parser_yacc.y:421 parser_yacc.y:464
msgid "Profile flag mediate_deleted conflicts with delegate_deleted"
msgstr ""

#: parser_yacc.y:424 parser_yacc.y:467
msgid ""
"Profile flag attach_disconnected conflicts with no_attach_disconnected"
msgstr ""

#: parser_yacc.y:427 parser_yacc.y:470
msgid "Profile flag chroot_attach conflicts with chroot_no_attach"
msgstr ""

#: parser_yacc.y:441 parser_yacc.y:484
msgid "Profile flag 'debug' is no longer valid."
msgstr "A marca 'debug' de perfil já não é válida."

#: parser_yacc.y:463 parser_yacc.y:506
#, c-format
msgid "Invalid profile flag: %s."
msgstr "Marca de perfil inválida: %s."

#: parser_yacc.y:498 parser_yacc.y:520 parser_yacc.y:548
msgid "Assert: `rule' returned NULL."
msgstr "Asserção: `rule' devolveu NULL."

#: parser_yacc.y:501 parser_yacc.y:546 parser_yacc.y:552 parser_yacc.y:584
msgid ""
"Invalid mode, in deny rules 'x' must not be preceded by exec qualifier 'i', "
"'p', or 'u'"
msgstr ""
"Modo inválido, em regras de negação, o 'x' deve ser precedido por um "
"qualificador de execução 'i', 'p' ou 'u'"

#: parser_yacc.y:524 parser_yacc.y:556
msgid ""
"Invalid mode, 'x' must be preceded by exec qualifier 'i', 'p', 'c', or 'u'"
msgstr ""
"Modo inválido, 'x' deve ser precedido por um qualificador de execução 'i', "
"'p', 'c' ou 'u'"

#: parser_yacc.y:549 parser_yacc.y:587
msgid "Invalid mode, 'x' must be preceded by exec qualifier 'i', 'p', or 'u'"
msgstr ""
"Modo inválido, 'x' deve ser precedido por um qualificador de execução 'i', "
"'p' ou 'u'"

#: parser_yacc.y:574 parser_yacc.y:612 parser_yacc.y:614
msgid "Assert: `network_rule' return invalid protocol."
msgstr "Asserção: `network_rule' ' devolveu protocolo inválido."

#: parser_yacc.y:649 parser_yacc.y:696
msgid "Assert: `change_profile' returned NULL."
msgstr "Asserção: `change_profile' devolveu NULL."

#: parser_yacc.y:680 parser_yacc.y:720
msgid "Assert: 'hat rule' returned NULL."
msgstr "Asserção: 'hat rule' devolveu NULL."

#: parser_yacc.y:689 parser_yacc.y:729
msgid "Assert: 'local_profile rule' returned NULL."
msgstr "Asserção: `local_profile rule' devolveu NULL."

#: parser_yacc.y:824 parser_yacc.y:885
#, c-format
msgid "Unset boolean variable %s used in if-expression"
msgstr "Variável booleana %s não definida em expressão condicional"

#: parser_yacc.y:882 parser_yacc.y:986
msgid "unsafe rule missing exec permissions"
msgstr "Regra insegura por falta de permissões de execução"

#: parser_yacc.y:901 parser_yacc.y:954
msgid "subset can only be used with link rules."
msgstr "subconjunto pode apenas ser utilizado com regras de ligação."

#: parser_yacc.y:903 parser_yacc.y:956
msgid "link and exec perms conflict on a file rule using ->"
msgstr ""
"permissões de link e exec conflictuam numa regra de ficheiro utilizando ->"

#: parser_yacc.y:905 parser_yacc.y:958
msgid "link perms are not allowed on a named profile transition.\n"
msgstr ""
"permissões de link não são permitidas numa transição de perfil nomeada.\n"

#: parser_yacc.y:921 parser_yacc.y:1003
#, c-format
msgid "missing an end of line character? (entry: %s)"
msgstr "caracter de fim de linha em falta? (entrada: %s)"

#: parser_yacc.y:975 parser_yacc.y:985 parser_yacc.y:1057 parser_yacc.y:1067
msgid "Invalid network entry."
msgstr "Entrada de rede inválido."

#: parser_yacc.y:1039 parser_yacc.y:1048 parser_yacc.y:1254
#, c-format
msgid "Invalid capability %s."
msgstr "Capacidade inválida %s."

#: parser_yacc.y:1066 parser_yacc.y:1269
#, c-format
msgid "AppArmor parser error for %s%s%s at line %d: %s\n"
msgstr ""

#: parser_yacc.y:1072 parser_yacc.y:1275
#, c-format
msgid "AppArmor parser error,%s%s line %d: %s\n"
msgstr ""

#: ../parser_regex.c:244
#, c-format
msgid "%s: Illegal open {, nesting groupings not allowed\n"
msgstr ""
"%s: { de abertura ilegal, o encadeamento de agrupamentos não é permitido\n"

#: ../parser_regex.c:265 ../parser_regex.c:274
#, c-format
msgid "%s: Regex grouping error: Invalid number of items between {}\n"
msgstr ""
"%s: Erro de agrupamento de expressões regulares: Número inválido de itens "
"entre {}\n"

#: ../parser_regex.c:271 ../parser_regex.c:280
#, c-format
msgid ""
"%s: Regex grouping error: Invalid close }, no matching open { detected\n"
msgstr ""
"%s: Erro de agrupamento de expressões regulares: Fecho inválido }, não foi "
"encontrado uma } para emparelhar\n"

#: ../parser_regex.c:337 ../parser_regex.c:343
#, c-format
msgid ""
"%s: Regex grouping error: Unclosed grouping or character class, expecting "
"close }\n"
msgstr ""
"%s: Erro de agrupamento de expressões regulares: Agrupamento ou classe de "
"caracter não encerrado, espera-se uma } a fechar\n"

#: ../parser_regex.c:351 ../parser_regex.c:357
#, c-format
msgid "%s: Internal buffer overflow detected, %d characters exceeded\n"
msgstr "%s: Detectado um excesso no buffer interno de %d caracteres\n"

#: ../parser_regex.c:355 ../parser_regex.c:361
#, c-format
msgid "%s: Unable to parse input line '%s'\n"
msgstr "%s: Não foi possível analisar a linha de entrada '%s'\n"

#: ../parser_regex.c:397 ../parser_regex.c:405
#, c-format
msgid "%s: Invalid profile name '%s' - bad regular expression\n"
msgstr ""

#: ../parser_policy.c:202 ../parser_policy.c:402
#, c-format
msgid "ERROR merging rules for profile %s, failed to load\n"
msgstr "ERRO falhou a carga das regras de fusão do perfil %s\n"

#: ../parser_policy.c:234
#, c-format
msgid ""
"ERROR profile %s contains policy elements not usable with this kernel:\n"
"\t'*', '?', character ranges, and alternations are not allowed.\n"
"\t'**' may only be used at the end of a rule.\n"
msgstr ""
"ERRO perfil %s contém elementos de política não utilizáveis com este "
"kernel:\n"
"\t'*', '?', gamas de caracteres e alternações não são permitidos.\t'**' pode "
"apenas ser utilizado no fim de uma regra.\n"

#: ../parser_policy.c:279 ../parser_policy.c:359
#, c-format
msgid "ERROR processing regexs for profile %s, failed to load\n"
msgstr "ERRO ao processar regexs para o perfil '%s', falhou a carga\n"

#: ../parser_policy.c:306 ../parser_policy.c:389
#, c-format
msgid "ERROR expanding variables for profile %s, failed to load\n"
msgstr "ERRO ao expandir as variáveis para o perfil '%s', falhou a carga\n"

#: ../parser_policy.c:390 ../parser_policy.c:382
#, c-format
msgid "ERROR adding hat access rule for profile %s\n"
msgstr "ERRO ao adicionar a regra de acesso 'hat' para o perfil %s\n"

#: ../parser_policy.c:490 ../parser_policy.c:271
#, c-format
msgid "ERROR in profile %s, failed to load\n"
msgstr "ERRO no perfil %s, falhou o carregamento\n"

#: ../parser_policy.c:675
#, c-format
msgid "%s: Errors found during postprocessing.  Aborting.\n"
msgstr ""
"%s: Foram encontrados erros durante o pós-processamento. A interromper.\n"

#: ../parser_policy.c:682 ../parser_policy.c:704
#, c-format
msgid "%s: Errors found during regex postprocess.  Aborting.\n"
msgstr ""
"%s: Foram encontrados erros durante o pós-processamento das expressões "
"regulares (regex). A interromper.\n"

#: ../parser_policy.c:689
#, c-format
msgid "%s: Errors found during postprocess.  Aborting.\n"
msgstr ""
"%s: Foram encontrados erros durante o pós-processamento. A interromper.\n"

#: ../parser_policy.c:696
#, c-format
msgid "%s: Errors found in combining rules postprocessing. Aborting.\n"
msgstr ""
"%s: Foram encontrados erros no pós-processamento de combinação de regras. A "
"interromper.\n"
<<<<<<< HEAD

#: parser_lex.l:180
#, c-format
msgid "Could not process include directory '%s' in '%s'"
msgstr ""

#: ../parser_main.c:660
msgid "Feature buffer full."
msgstr ""

#: ../parser_main.c:1115 ../parser_main.c:1132
msgid "Out of memory"
msgstr ""

#: ../parser_main.c:1182
#, c-format
msgid "Can't create cache directory: %s\n"
msgstr ""

#: ../parser_main.c:1185
#, c-format
msgid "File in cache directory location: %s\n"
msgstr ""

#: ../parser_main.c:1188
#, c-format
msgid "Can't update cache directory: %s\n"
msgstr ""

#: ../parser_misc.c:833
#, c-format
=======

#: parser_lex.l:180
#, c-format
msgid "Could not process include directory '%s' in '%s'"
msgstr ""

#: ../parser_main.c:660
msgid "Feature buffer full."
msgstr ""

#: ../parser_main.c:1115 ../parser_main.c:1132
msgid "Out of memory"
msgstr ""

#: ../parser_main.c:1182
#, c-format
msgid "Can't create cache directory: %s\n"
msgstr ""

#: ../parser_main.c:1185
#, c-format
msgid "File in cache directory location: %s\n"
msgstr ""

#: ../parser_main.c:1188
#, c-format
msgid "Can't update cache directory: %s\n"
msgstr ""

#: ../parser_misc.c:833
#, c-format
>>>>>>> 252829ae
msgid "Internal: unexpected DBus mode character '%c' in input"
msgstr ""

#: ../parser_misc.c:857
#, c-format
msgid "Internal error generated invalid DBus perm 0x%x\n"
msgstr ""

#: parser_yacc.y:575
msgid "deny prefix not allowed"
msgstr ""

#: parser_yacc.y:612
msgid "owner prefix not allowed"
msgstr ""

#: parser_yacc.y:660
msgid "owner prefix not allow on mount rules"
msgstr ""

#: parser_yacc.y:677
msgid "owner prefix not allow on dbus rules"
msgstr ""

#: parser_yacc.y:704
msgid "owner prefix not allow on capability rules"
msgstr ""

#: parser_yacc.y:1357
#, c-format
msgid "invalid mount conditional %s%s"
msgstr ""

#: parser_yacc.y:1374
msgid "bad mount rule"
msgstr ""

#: parser_yacc.y:1381
msgid "mount point conditions not currently supported"
msgstr ""

#: parser_yacc.y:1398
#, c-format
msgid "invalid pivotroot conditional '%s'"
msgstr ""

#: ../parser_regex.c:241
#, c-format
msgid ""
"%s: Regex grouping error: Invalid close ], no matching open [ detected\n"
msgstr ""

#: ../parser_regex.c:257
#, c-format
msgid "%s: Regex grouping error: Exceeded maximum nesting of {}\n"
msgstr ""

#: ../parser_policy.c:366
#, c-format
msgid "ERROR processing policydb rules for profile %s, failed to load\n"
msgstr ""

#: ../parser_policy.c:396
#, c-format
msgid "ERROR replacing aliases for profile %s, failed to load\n"
<<<<<<< HEAD
msgstr ""

#~ msgid "Error: Could not allocate temporary file.\n"
#~ msgstr "Erro, não é possível alocar ficheiro temporário.\n"

#~ msgid "Error: Could not allocate buffer for include at line %d in %s.\n"
#~ msgstr ""
#~ "Erro: Não é possível alocar um buffer para o include na linha %d em %s.\n"

#~ msgid "Error: Bad include at line %d in %s.\n"
#~ msgstr "Erro: include incorrecto na linha %d em %s.\n"

#~ msgid "Error: #include %s%c not found at line %d in %s.\n"
#~ msgstr "Erro: #include %s%c não encontrado na linha %d em %s.\n"

#~ msgid "Error: Exceeded %d levels of includes.  Not processing %s include.\n"
#~ msgstr ""
#~ "Erro: Excederam-se %d níveis de includes. O include %s não será processado.\n"

#~ msgid "Couldn't copy profile Bad memory address\n"
#~ msgstr "Não foi possível copiar o perfil. Endereço de memória errado\n"

#~ msgid "Unknown error\n"
#~ msgstr "Erro desconhecido\n"

#~ msgid "Warning (%s line %d): %s"
#~ msgstr "Aviso (%s linha %d): %s"

#~ msgid "profile %s: has merged rule %s with multiple x modifiers\n"
#~ msgstr "o perfil %s: tem a regra de fusão %s com múltiplos modificadores x\n"

#~ msgid "Profile names must begin with a '/', or keyword 'profile'."
#~ msgstr ""
#~ "Nomes de perfil devem começar com uma '/' ou a palavra chave 'profile'."

#~ msgid "Assert: `change_hat' returned NULL."
#~ msgstr "Asserção: `change_hat' devolveu NULL."

#~ msgid "link perms are not allowed on a named profile transtion.\n"
#~ msgstr ""
#~ "permissões de link não são permitidas numa transição de perfil nomeada.\n"

#~ msgid "AppArmor parser error in %s at line %d: %s\n"
#~ msgstr "Erro de interpretação AppArmor em %s na linha %d: %s\n"

#~ msgid "AppArmor parser error, line %d: %s\n"
#~ msgstr "Erro de interpretação AppArmor, linha %d: %s\n"

#~ msgid "%s: Failed to compile regex '%s' [original: '%s']\n"
#~ msgstr "%s: Falha na compilação da expressão regular '%s' [original: '%s']\n"

#~ msgid "%s: error near               "
#~ msgstr "%s: erro próximo de               "

#~ msgid "%s: error reason: '%s'\n"
#~ msgstr "%s: razão do erro: '%s'\n"

#~ msgid "%s: Failed to compile regex '%s' [original: '%s'] - malloc failed\n"
#~ msgstr ""
#~ "%s: Falha na compilação da expressão regular '%s' [original: '%s'] - falha "
#~ "no malloc\n"

#~ msgid "%s permission: not supported on current system.\n"
#~ msgstr "permissão %s: não suportado no sistema actual.\n"

#~ msgid "%s rule: not supported on current system.\n"
#~ msgstr "regra %s: não suportada no sistema actual.\n"

#~ msgid "Profile names must begin with a '/', or keyword 'profile' or 'hat'."
#~ msgstr ""
#~ "Nomes de perfil devem começar com uma '/', a palavra chave 'profile', ou "
#~ "'hat'."
=======
msgstr ""
>>>>>>> 252829ae
<|MERGE_RESOLUTION|>--- conflicted
+++ resolved
@@ -17,11 +17,7 @@
 "MIME-Version: 1.0\n"
 "Content-Type: text/plain; charset=UTF-8\n"
 "Content-Transfer-Encoding: 8bit\n"
-<<<<<<< HEAD
-"X-Launchpad-Export-Date: 2013-11-15 05:15+0000\n"
-=======
 "X-Launchpad-Export-Date: 2013-11-16 05:14+0000\n"
->>>>>>> 252829ae
 "X-Generator: Launchpad (build 16831)\n"
 
 #: ../parser_include.c:113
@@ -82,21 +78,12 @@
 #: ../parser_interface.c:96 ../parser_interface.c:99
 msgid "Permission denied; attempted to load a profile while confined?\n"
 msgstr ""
-<<<<<<< HEAD
 
 #: ../parser_interface.c:99 ../parser_interface.c:102
 #, c-format
 msgid "Unknown error (%d): %s\n"
 msgstr ""
 
-=======
-
-#: ../parser_interface.c:99 ../parser_interface.c:102
-#, c-format
-msgid "Unknown error (%d): %s\n"
-msgstr ""
-
->>>>>>> 252829ae
 #: ../parser_interface.c:116 ../parser_interface.c:119
 #, c-format
 msgid "%s: Unable to add \"%s\".  "
@@ -148,7 +135,6 @@
 msgid "PANIC bad increment buffer %p pos %p ext %p size %d res %p\n"
 msgstr ""
 "PÂNICO buffer de incremento errado %p pos %p ext %p tamanho %d res %p\n"
-<<<<<<< HEAD
 
 #: ../parser_interface.c:656 ../parser_interface.c:658
 #, c-format
@@ -159,18 +145,6 @@
 msgid "Unknown pattern type\n"
 msgstr ""
 
-=======
-
-#: ../parser_interface.c:656 ../parser_interface.c:658
-#, c-format
-msgid "profile %s network rules not enforced\n"
-msgstr ""
-
-#: ../parser_interface.c:666
-msgid "Unknown pattern type\n"
-msgstr ""
-
->>>>>>> 252829ae
 #: ../parser_interface.c:750 ../parser_interface.c:902
 #: ../parser_interface.c:743 ../parser_interface.c:894
 #, c-format
@@ -630,7 +604,6 @@
 msgstr ""
 "%s: Foram encontrados erros no pós-processamento de combinação de regras. A "
 "interromper.\n"
-<<<<<<< HEAD
 
 #: parser_lex.l:180
 #, c-format
@@ -662,39 +635,6 @@
 
 #: ../parser_misc.c:833
 #, c-format
-=======
-
-#: parser_lex.l:180
-#, c-format
-msgid "Could not process include directory '%s' in '%s'"
-msgstr ""
-
-#: ../parser_main.c:660
-msgid "Feature buffer full."
-msgstr ""
-
-#: ../parser_main.c:1115 ../parser_main.c:1132
-msgid "Out of memory"
-msgstr ""
-
-#: ../parser_main.c:1182
-#, c-format
-msgid "Can't create cache directory: %s\n"
-msgstr ""
-
-#: ../parser_main.c:1185
-#, c-format
-msgid "File in cache directory location: %s\n"
-msgstr ""
-
-#: ../parser_main.c:1188
-#, c-format
-msgid "Can't update cache directory: %s\n"
-msgstr ""
-
-#: ../parser_misc.c:833
-#, c-format
->>>>>>> 252829ae
 msgid "Internal: unexpected DBus mode character '%c' in input"
 msgstr ""
 
@@ -760,79 +700,4 @@
 #: ../parser_policy.c:396
 #, c-format
 msgid "ERROR replacing aliases for profile %s, failed to load\n"
-<<<<<<< HEAD
-msgstr ""
-
-#~ msgid "Error: Could not allocate temporary file.\n"
-#~ msgstr "Erro, não é possível alocar ficheiro temporário.\n"
-
-#~ msgid "Error: Could not allocate buffer for include at line %d in %s.\n"
-#~ msgstr ""
-#~ "Erro: Não é possível alocar um buffer para o include na linha %d em %s.\n"
-
-#~ msgid "Error: Bad include at line %d in %s.\n"
-#~ msgstr "Erro: include incorrecto na linha %d em %s.\n"
-
-#~ msgid "Error: #include %s%c not found at line %d in %s.\n"
-#~ msgstr "Erro: #include %s%c não encontrado na linha %d em %s.\n"
-
-#~ msgid "Error: Exceeded %d levels of includes.  Not processing %s include.\n"
-#~ msgstr ""
-#~ "Erro: Excederam-se %d níveis de includes. O include %s não será processado.\n"
-
-#~ msgid "Couldn't copy profile Bad memory address\n"
-#~ msgstr "Não foi possível copiar o perfil. Endereço de memória errado\n"
-
-#~ msgid "Unknown error\n"
-#~ msgstr "Erro desconhecido\n"
-
-#~ msgid "Warning (%s line %d): %s"
-#~ msgstr "Aviso (%s linha %d): %s"
-
-#~ msgid "profile %s: has merged rule %s with multiple x modifiers\n"
-#~ msgstr "o perfil %s: tem a regra de fusão %s com múltiplos modificadores x\n"
-
-#~ msgid "Profile names must begin with a '/', or keyword 'profile'."
-#~ msgstr ""
-#~ "Nomes de perfil devem começar com uma '/' ou a palavra chave 'profile'."
-
-#~ msgid "Assert: `change_hat' returned NULL."
-#~ msgstr "Asserção: `change_hat' devolveu NULL."
-
-#~ msgid "link perms are not allowed on a named profile transtion.\n"
-#~ msgstr ""
-#~ "permissões de link não são permitidas numa transição de perfil nomeada.\n"
-
-#~ msgid "AppArmor parser error in %s at line %d: %s\n"
-#~ msgstr "Erro de interpretação AppArmor em %s na linha %d: %s\n"
-
-#~ msgid "AppArmor parser error, line %d: %s\n"
-#~ msgstr "Erro de interpretação AppArmor, linha %d: %s\n"
-
-#~ msgid "%s: Failed to compile regex '%s' [original: '%s']\n"
-#~ msgstr "%s: Falha na compilação da expressão regular '%s' [original: '%s']\n"
-
-#~ msgid "%s: error near               "
-#~ msgstr "%s: erro próximo de               "
-
-#~ msgid "%s: error reason: '%s'\n"
-#~ msgstr "%s: razão do erro: '%s'\n"
-
-#~ msgid "%s: Failed to compile regex '%s' [original: '%s'] - malloc failed\n"
-#~ msgstr ""
-#~ "%s: Falha na compilação da expressão regular '%s' [original: '%s'] - falha "
-#~ "no malloc\n"
-
-#~ msgid "%s permission: not supported on current system.\n"
-#~ msgstr "permissão %s: não suportado no sistema actual.\n"
-
-#~ msgid "%s rule: not supported on current system.\n"
-#~ msgstr "regra %s: não suportada no sistema actual.\n"
-
-#~ msgid "Profile names must begin with a '/', or keyword 'profile' or 'hat'."
-#~ msgstr ""
-#~ "Nomes de perfil devem começar com uma '/', a palavra chave 'profile', ou "
-#~ "'hat'."
-=======
-msgstr ""
->>>>>>> 252829ae
+msgstr ""