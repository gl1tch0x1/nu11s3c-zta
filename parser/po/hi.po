# translation of apparmor-parser.hi.po to Hindi
# Sangeeta Kumari <k.sangeeta09@gmail.com>, 2007.
msgid ""
msgstr ""
"Project-Id-Version: apparmor-parser.hi\n"
"Report-Msgid-Bugs-To: apparmor-general@forge.novell.com\n"
"POT-Creation-Date: 2013-11-14 10:18-0800\n"
"PO-Revision-Date: 2013-11-15 02:49+0000\n"
"Last-Translator: Sangeeta Kumari <Unknown>\n"
"Language-Team: Hindi <en@li.org>\n"
"MIME-Version: 1.0\n"
"Content-Type: text/plain; charset=UTF-8\n"
"Content-Transfer-Encoding: 8bit\n"
<<<<<<< HEAD
"X-Launchpad-Export-Date: 2013-11-15 05:15+0000\n"
=======
"X-Launchpad-Export-Date: 2013-11-16 05:13+0000\n"
>>>>>>> 252829ae
"X-Generator: Launchpad (build 16831)\n"

#: ../parser_include.c:113
msgid "Error: Out of memory.\n"
msgstr "त्रुटि: याददाश्त के बाहर.\n"

#: ../parser_include.c:123
#, c-format
msgid "Error: basedir %s is not a directory, skipping.\n"
msgstr "त्रुटि: basedir %s एक निर्देशिका नहीं है, छोड़ रहा है.\n"

#: ../parser_include.c:137
#, c-format
msgid "Error: Could not add directory %s to search path.\n"
msgstr "%s त्रुटि:खोज पथ के निर्देशिका में नहीं जोड़ सका .\n"

#: ../parser_include.c:147
msgid "Error: Could not allocate memory.\n"
msgstr "त्रुटि: याददाश्त नहीं बांट सका.\n"

#: ../parser_interface.c:69 ../parser_interface.c:72
msgid "Bad write position\n"
msgstr "बुरी लेखन स्थिति\n"

#: ../parser_interface.c:72 ../parser_interface.c:75
msgid "Permission denied\n"
msgstr "अनुमति देने से इंकार किया\n"

#: ../parser_interface.c:75 ../parser_interface.c:78
msgid "Out of memory\n"
msgstr "स्मृति में नहीं है\n"

#: ../parser_interface.c:78 ../parser_interface.c:81
msgid "Couldn't copy profile: Bad memory address\n"
msgstr ""

#: ../parser_interface.c:81 ../parser_interface.c:84
msgid "Profile doesn't conform to protocol\n"
msgstr "प्रोफाइल प्रोटोकॉल की पुष्टि नहीं करता\n"

#: ../parser_interface.c:84 ../parser_interface.c:87
msgid "Profile does not match signature\n"
msgstr "प्रोफाइल हस्ताक्षर से मेल नहीं खाता\n"

#: ../parser_interface.c:87 ../parser_interface.c:90
msgid "Profile version not supported by Apparmor module\n"
msgstr ""

#: ../parser_interface.c:90 ../parser_interface.c:93
msgid "Profile already exists\n"
msgstr "प्रोफाइल पहले से मौजूद है\n"

#: ../parser_interface.c:93 ../parser_interface.c:96
msgid "Profile doesn't exist\n"
msgstr "प्रोफाइल मौजूद नहीं है\n"

#: ../parser_interface.c:96 ../parser_interface.c:99
msgid "Permission denied; attempted to load a profile while confined?\n"
msgstr ""

#: ../parser_interface.c:99 ../parser_interface.c:102
#, c-format
msgid "Unknown error (%d): %s\n"
msgstr ""

#: ../parser_interface.c:116 ../parser_interface.c:119
#, c-format
msgid "%s: Unable to add \"%s\".  "
msgstr "%s: \"%s\" को जोड़ने में अक्षम।  "

#: ../parser_interface.c:121 ../parser_interface.c:124
#, c-format
msgid "%s: Unable to replace \"%s\".  "
msgstr "%s: \"%s\" को प्रतिस्थापित करने में अक्षम।  "

#: ../parser_interface.c:126 ../parser_interface.c:129
#, c-format
msgid "%s: Unable to remove \"%s\".  "
msgstr "%s: \"%s\" को हटाने में अक्षम।  "

#: ../parser_interface.c:131 ../parser_interface.c:134
#, c-format
msgid "%s: Unable to write to stdout\n"
msgstr "%s: stdout पर लिखने में अक्षम\n"

#: ../parser_interface.c:135 ../parser_interface.c:138
#, c-format
msgid "%s: Unable to write to output file\n"
msgstr ""

#: ../parser_interface.c:138 ../parser_interface.c:162
#: ../parser_interface.c:141 ../parser_interface.c:165
#, c-format
msgid "%s: ASSERT: Invalid option: %d\n"
msgstr "%s: ASSERT: अमान्य विकल्प : %d\n"

#: ../parser_interface.c:147 ../parser_interface.c:150
#, c-format
msgid "Addition succeeded for \"%s\".\n"
msgstr "\"%s\" के लिए जोड़ना सफल रहा।\n"

#: ../parser_interface.c:151 ../parser_interface.c:154
#, c-format
msgid "Replacement succeeded for \"%s\".\n"
msgstr "\"%s\" के लिए प्रतिस्थापन सफल रहा।\n"

#: ../parser_interface.c:155 ../parser_interface.c:158
#, c-format
msgid "Removal succeeded for \"%s\".\n"
msgstr "\"%s\" के लिए हटाना सफल रहा।\n"

#: ../parser_interface.c:251 ../parser_interface.c:254
#, c-format
msgid "PANIC bad increment buffer %p pos %p ext %p size %d res %p\n"
msgstr "पैनिक बैड इंक्रीमेंट बफर %p pos %p ext %p आकार %d res %p\n"

#: ../parser_interface.c:656 ../parser_interface.c:658
#, c-format
msgid "profile %s network rules not enforced\n"
msgstr ""

#: ../parser_interface.c:666
msgid "Unknown pattern type\n"
msgstr ""

#: ../parser_interface.c:750 ../parser_interface.c:902
#: ../parser_interface.c:743 ../parser_interface.c:894
#, c-format
msgid "Unable to open %s - %s\n"
msgstr "%s - %s को खोलने में अक्षम\n"

#: ../parser_interface.c:776 ../parser_interface.c:768
#, c-format
msgid "Memory Allocation Error: Unable to remove ^%s\n"
msgstr ""

#: ../parser_interface.c:789 ../parser_interface.c:781
#, c-format
msgid "Memory Allocation Error: Unable to remove %s:%s."
msgstr ""

#: ../parser_interface.c:810 ../parser_interface.c:802
msgid "unable to create work area\n"
msgstr "कार्य क्षेत्र सृजित करने में अक्षम\n"

#: ../parser_interface.c:818 ../parser_interface.c:810
#, c-format
msgid "unable to serialize profile %s\n"
msgstr "प्रोफाइल %s को क्रमांकित करने में अक्षम\n"

#: ../parser_interface.c:829 ../parser_interface.c:916
#: ../parser_interface.c:821 ../parser_interface.c:908
#, c-format
msgid "%s: Unable to write entire profile entry\n"
msgstr "%s: संपूर्ण प्रोफाइल प्रविष्टि को लिखने में अक्षम\n"

#: ../parser_interface.c:839 ../parser_interface.c:831
#, c-format
msgid "%s: Unable to write entire profile entry to cache\n"
msgstr ""

#: parser_lex.l:100 parser_lex.l:163
#, c-format
msgid "Could not open '%s'"
msgstr ""

#: parser_lex.l:104 parser_lex.l:167
#, c-format
msgid "fstat failed for '%s'"
msgstr ""

#: parser_lex.l:121
#, c-format
msgid "opendir failed '%s'"
msgstr ""

#: parser_lex.l:152
#, c-format
msgid "stat failed for '%s'"
msgstr ""

#: parser_lex.l:155 parser_lex.l:133
#, c-format
msgid "Could not open '%s' in '%s'"
msgstr ""

#: parser_lex.l:284 parser_lex.l:322 parser_lex.l:362 parser_lex.l:399
#: parser_lex.l:469 parser_lex.l:655 parser_lex.l:586
#, c-format
msgid "Found unexpected character: '%s'"
msgstr "अप्रत्याशित वर्ण मिला : '%s'"

#: parser_lex.l:386 parser_lex.l:418
msgid "Variable declarations do not accept trailing commas"
msgstr ""

#: parser_lex.l:420
#, c-format
msgid "(network_mode) Found unexpected character: '%s'"
msgstr ""

#: ../parser_main.c:333 ../parser_common.c:61
#, c-format
msgid "Warning from %s (%s%sline %d): %s"
msgstr ""

#: ../parser_main.c:531
#, c-format
msgid "%s: Could not allocate memory for subdomainbase mount point\n"
msgstr "%s: सबडोमेनबेस माउंट बिंदु के लिए स्मृति निर्धारित नहीं कर सका\n"

#: ../parser_main.c:577 ../parser_main.c:616
#, c-format
msgid ""
"Warning: unable to find a suitable fs in %s, is it mounted?\n"
"Use --subdomainfs to override.\n"
msgstr ""

#: ../parser_main.c:597 ../parser_main.c:635
#, c-format
msgid ""
"%s: Sorry. You need root privileges to run this program.\n"
"\n"
msgstr ""

#: ../parser_main.c:604 ../parser_main.c:642
#, c-format
msgid ""
"%s: Warning! You've set this program setuid root.\n"
"Anybody who can run this program can update your AppArmor profiles.\n"
"\n"
msgstr ""

#: ../parser_main.c:704 ../parser_main.c:813 ../parser_main.c:836
#: ../parser_main.c:946
#, c-format
msgid "Error: Could not read profile %s: %s.\n"
msgstr "त्रुटि: प्रोफाइल नहीं पढ़ सका %s: %s.\n"

#: ../parser_main.c:718 ../parser_misc.c:270 parser_yacc.y:227
#: parser_yacc.y:374 parser_yacc.y:386 parser_yacc.y:484 parser_yacc.y:586
#: parser_yacc.y:624 parser_yacc.y:939 parser_yacc.y:948 parser_yacc.y:960
#: parser_yacc.y:1008 parser_yacc.y:1019 parser_yacc.y:1101 parser_yacc.y:1119
#: parser_yacc.y:1126 ../parser_main.c:850 ../parser_main.c:1015
#: ../parser_main.c:1229 ../parser_main.c:1283 ../parser_misc.c:431
#: parser_yacc.y:268 parser_yacc.y:416 parser_yacc.y:426 parser_yacc.y:537
#: parser_yacc.y:626 parser_yacc.y:976 parser_yacc.y:1021 parser_yacc.y:1030
#: parser_yacc.y:1042 parser_yacc.y:1078 parser_yacc.y:1082 parser_yacc.y:1092
#: parser_yacc.y:1102 parser_yacc.y:1201 parser_yacc.y:1223 parser_yacc.y:1234
#: parser_yacc.y:1309 parser_yacc.y:1327 parser_yacc.y:1334 parser_yacc.y:1385
msgid "Memory allocation error."
msgstr "स्मृति निर्धारण त्रुटि।"

#: ../parser_main.c:740 ../parser_main.c:872
#, c-format
msgid "Cached load succeeded for \"%s\".\n"
msgstr ""

#: ../parser_main.c:744 ../parser_main.c:876
#, c-format
msgid "Cached reload succeeded for \"%s\".\n"
msgstr ""

#: ../parser_main.c:910 ../parser_main.c:1058
#, c-format
msgid "%s: Errors found in file. Aborting.\n"
msgstr "%s: फाइल में त्रुटियां प्राप्त हुईं। रद्द कर रहा है।\n"

#: ../parser_misc.c:426 ../parser_misc.c:597
msgid ""
"Uppercase qualifiers \"RWLIMX\" are deprecated, please convert to lowercase\n"
"See the apparmor.d(5) manpage for details.\n"
msgstr ""

#: ../parser_misc.c:467 ../parser_misc.c:474 ../parser_misc.c:638
#: ../parser_misc.c:645
msgid "Conflict 'a' and 'w' perms are mutually exclusive."
msgstr ""

#: ../parser_misc.c:491 ../parser_misc.c:662
msgid "Exec qualifier 'i' invalid, conflicting qualifier already specified"
msgstr ""
"Exec क्वालीफायर 'i' अमान्य है, टकरावकारी क्वालीफायर को पहले ही निर्दिष्ट कर "
"दिया गया है"

#: ../parser_misc.c:502 ../parser_misc.c:673
#, c-format
msgid ""
"Unconfined exec qualifier (%c%c) allows some dangerous environment variables "
"to be passed to the unconfined process; 'man 5 apparmor.d' for details.\n"
msgstr ""

#: ../parser_misc.c:510 ../parser_misc.c:551 ../parser_misc.c:681
#: ../parser_misc.c:722
#, c-format
msgid "Exec qualifier '%c' invalid, conflicting qualifier already specified"
msgstr ""

#: ../parser_misc.c:537 ../parser_misc.c:545 ../parser_misc.c:708
#: ../parser_misc.c:716
#, c-format
msgid ""
"Exec qualifier '%c%c' invalid, conflicting qualifier already specified"
msgstr ""

#: ../parser_misc.c:593 ../parser_misc.c:764
#, c-format
msgid "Internal: unexpected mode character '%c' in input"
msgstr ""

#: ../parser_misc.c:615 ../parser_misc.c:786
#, c-format
msgid "Internal error generated invalid perm 0x%llx\n"
msgstr ""

#: ../parser_misc.c:865 ../parser_symtab.c:561 ../parser_regex.c:626
#: ../parser_variable.c:229
#, c-format
msgid "AppArmor parser error: %s\n"
msgstr ""

#: ../parser_merge.c:92 ../parser_merge.c:91
msgid "Couldn't merge entries. Out of Memory\n"
msgstr "प्रविष्टियों को एक में नहीं मिला सकता। स्मृति में नहीं है\n"

#: ../parser_merge.c:111 ../parser_merge.c:113
#, c-format
msgid "profile %s: has merged rule %s with conflicting x modifiers\n"
msgstr ""

#: parser_yacc.y:236 parser_yacc.y:277
msgid "Profile attachment must begin with a '/'."
msgstr ""

#: parser_yacc.y:260 parser_yacc.y:302
msgid ""
"Profile names must begin with a '/', namespace or keyword 'profile' or 'hat'."
msgstr ""

#: parser_yacc.y:296 parser_yacc.y:338
#, c-format
msgid "Failed to create alias %s -> %s\n"
msgstr ""
<<<<<<< HEAD

#: parser_yacc.y:417 parser_yacc.y:460
msgid "Profile flag chroot_relative conflicts with namespace_relative"
msgstr ""

=======

#: parser_yacc.y:417 parser_yacc.y:460
msgid "Profile flag chroot_relative conflicts with namespace_relative"
msgstr ""

>>>>>>> 252829ae
#: parser_yacc.y:421 parser_yacc.y:464
msgid "Profile flag mediate_deleted conflicts with delegate_deleted"
msgstr ""

#: parser_yacc.y:424 parser_yacc.y:467
msgid ""
"Profile flag attach_disconnected conflicts with no_attach_disconnected"
msgstr ""

#: parser_yacc.y:427 parser_yacc.y:470
msgid "Profile flag chroot_attach conflicts with chroot_no_attach"
msgstr ""

#: parser_yacc.y:441 parser_yacc.y:484
msgid "Profile flag 'debug' is no longer valid."
msgstr ""

#: parser_yacc.y:463 parser_yacc.y:506
#, c-format
msgid "Invalid profile flag: %s."
msgstr ""

#: parser_yacc.y:498 parser_yacc.y:520 parser_yacc.y:548
msgid "Assert: `rule' returned NULL."
msgstr "Assert: `rule' NULL पर लौट आया।"

#: parser_yacc.y:501 parser_yacc.y:546 parser_yacc.y:552 parser_yacc.y:584
msgid ""
"Invalid mode, in deny rules 'x' must not be preceded by exec qualifier 'i', "
"'p', or 'u'"
msgstr ""

#: parser_yacc.y:524 parser_yacc.y:556
msgid ""
"Invalid mode, 'x' must be preceded by exec qualifier 'i', 'p', 'c', or 'u'"
msgstr ""

#: parser_yacc.y:549 parser_yacc.y:587
msgid "Invalid mode, 'x' must be preceded by exec qualifier 'i', 'p', or 'u'"
msgstr ""

#: parser_yacc.y:574 parser_yacc.y:612 parser_yacc.y:614
msgid "Assert: `network_rule' return invalid protocol."
msgstr ""

#: parser_yacc.y:649 parser_yacc.y:696
msgid "Assert: `change_profile' returned NULL."
msgstr ""

#: parser_yacc.y:680 parser_yacc.y:720
msgid "Assert: 'hat rule' returned NULL."
msgstr "Assert: 'hat rule' NULL पर लौट आया।"

#: parser_yacc.y:689 parser_yacc.y:729
msgid "Assert: 'local_profile rule' returned NULL."
msgstr ""

#: parser_yacc.y:824 parser_yacc.y:885
#, c-format
msgid "Unset boolean variable %s used in if-expression"
msgstr ""

#: parser_yacc.y:882 parser_yacc.y:986
msgid "unsafe rule missing exec permissions"
msgstr ""

#: parser_yacc.y:901 parser_yacc.y:954
msgid "subset can only be used with link rules."
msgstr ""

#: parser_yacc.y:903 parser_yacc.y:956
msgid "link and exec perms conflict on a file rule using ->"
msgstr ""

#: parser_yacc.y:905 parser_yacc.y:958
msgid "link perms are not allowed on a named profile transition.\n"
msgstr ""

#: parser_yacc.y:921 parser_yacc.y:1003
#, c-format
msgid "missing an end of line character? (entry: %s)"
msgstr "लाइन के अंत का एक वर्ण छूटा है? (प्रविष्टि : %s)"

#: parser_yacc.y:975 parser_yacc.y:985 parser_yacc.y:1057 parser_yacc.y:1067
msgid "Invalid network entry."
msgstr ""

#: parser_yacc.y:1039 parser_yacc.y:1048 parser_yacc.y:1254
#, c-format
msgid "Invalid capability %s."
msgstr ""

#: parser_yacc.y:1066 parser_yacc.y:1269
#, c-format
msgid "AppArmor parser error for %s%s%s at line %d: %s\n"
msgstr ""

#: parser_yacc.y:1072 parser_yacc.y:1275
#, c-format
msgid "AppArmor parser error,%s%s line %d: %s\n"
msgstr ""

#: ../parser_regex.c:244
#, c-format
msgid "%s: Illegal open {, nesting groupings not allowed\n"
msgstr "%s: गैर-कानूनन खोलना {, नेस्टिंग ग्रुपिंग्स की अनुमति नहीं है\n"

#: ../parser_regex.c:265 ../parser_regex.c:274
#, c-format
msgid "%s: Regex grouping error: Invalid number of items between {}\n"
msgstr "%s: Regex ग्रुपिंग त्रुटि : {} के बीच मदों की अमान्य संख्या\n"

#: ../parser_regex.c:271 ../parser_regex.c:280
#, c-format
msgid ""
"%s: Regex grouping error: Invalid close }, no matching open { detected\n"
msgstr ""
"%s: Regex ग्रुपिंग त्रुटि : बंद अमान्य }, किसी मेल खाने वाले खोलने का { पता "
"नहीं लगा\n"

#: ../parser_regex.c:337 ../parser_regex.c:343
#, c-format
msgid ""
"%s: Regex grouping error: Unclosed grouping or character class, expecting "
"close }\n"
msgstr ""

#: ../parser_regex.c:351 ../parser_regex.c:357
#, c-format
msgid "%s: Internal buffer overflow detected, %d characters exceeded\n"
msgstr "%s: आंतरिक बफर के ओवरफ्लो होने का पता लगा, %d वर्ण अधिक हैं\n"

#: ../parser_regex.c:355 ../parser_regex.c:361
#, c-format
msgid "%s: Unable to parse input line '%s'\n"
msgstr "%s: इनपुट लाइन '%s' को पार्स करने में अक्षम\n"

#: ../parser_regex.c:397 ../parser_regex.c:405
#, c-format
msgid "%s: Invalid profile name '%s' - bad regular expression\n"
msgstr ""

#: ../parser_policy.c:202 ../parser_policy.c:402
#, c-format
msgid "ERROR merging rules for profile %s, failed to load\n"
msgstr ""

#: ../parser_policy.c:234
#, c-format
msgid ""
"ERROR profile %s contains policy elements not usable with this kernel:\n"
"\t'*', '?', character ranges, and alternations are not allowed.\n"
"\t'**' may only be used at the end of a rule.\n"
msgstr ""

#: ../parser_policy.c:279 ../parser_policy.c:359
#, c-format
msgid "ERROR processing regexs for profile %s, failed to load\n"
msgstr ""

#: ../parser_policy.c:306 ../parser_policy.c:389
#, c-format
msgid "ERROR expanding variables for profile %s, failed to load\n"
msgstr ""

#: ../parser_policy.c:390 ../parser_policy.c:382
#, c-format
msgid "ERROR adding hat access rule for profile %s\n"
msgstr ""

#: ../parser_policy.c:490 ../parser_policy.c:271
#, c-format
msgid "ERROR in profile %s, failed to load\n"
msgstr "प्रोफाइल %s में त्रुटि है, लोड करने में असफल रहा\n"

#: ../parser_policy.c:675
#, c-format
msgid "%s: Errors found during postprocessing.  Aborting.\n"
msgstr ""

#: ../parser_policy.c:682 ../parser_policy.c:704
#, c-format
msgid "%s: Errors found during regex postprocess.  Aborting.\n"
msgstr ""

#: ../parser_policy.c:689
#, c-format
msgid "%s: Errors found during postprocess.  Aborting.\n"
msgstr ""

#: ../parser_policy.c:696
#, c-format
msgid "%s: Errors found in combining rules postprocessing. Aborting.\n"
msgstr ""
"%s: संयोगकारी नियमों के प्रसंस्करण-पश्चात में त्रुटियां प्राप्त हुईं। रद्द "
"कर रहा है।\n"

#: parser_lex.l:180
#, c-format
msgid "Could not process include directory '%s' in '%s'"
msgstr ""

#: ../parser_main.c:660
msgid "Feature buffer full."
<<<<<<< HEAD
msgstr ""

#: ../parser_main.c:1115 ../parser_main.c:1132
msgid "Out of memory"
msgstr ""

=======
msgstr ""

#: ../parser_main.c:1115 ../parser_main.c:1132
msgid "Out of memory"
msgstr ""

>>>>>>> 252829ae
#: ../parser_main.c:1182
#, c-format
msgid "Can't create cache directory: %s\n"
msgstr ""

#: ../parser_main.c:1185
#, c-format
msgid "File in cache directory location: %s\n"
msgstr ""

#: ../parser_main.c:1188
#, c-format
msgid "Can't update cache directory: %s\n"
<<<<<<< HEAD
msgstr ""

#: ../parser_misc.c:833
#, c-format
msgid "Internal: unexpected DBus mode character '%c' in input"
msgstr ""

#: ../parser_misc.c:857
#, c-format
msgid "Internal error generated invalid DBus perm 0x%x\n"
msgstr ""

#: parser_yacc.y:575
msgid "deny prefix not allowed"
msgstr ""

#: parser_yacc.y:612
msgid "owner prefix not allowed"
msgstr ""

#: parser_yacc.y:660
msgid "owner prefix not allow on mount rules"
msgstr ""

#: parser_yacc.y:677
msgid "owner prefix not allow on dbus rules"
msgstr ""

#: parser_yacc.y:704
msgid "owner prefix not allow on capability rules"
msgstr ""

#: parser_yacc.y:1357
#, c-format
msgid "invalid mount conditional %s%s"
msgstr ""

#: parser_yacc.y:1374
msgid "bad mount rule"
msgstr ""

#: parser_yacc.y:1381
msgid "mount point conditions not currently supported"
msgstr ""

#: parser_yacc.y:1398
#, c-format
msgid "invalid pivotroot conditional '%s'"
msgstr ""

#: ../parser_regex.c:241
#, c-format
msgid ""
"%s: Regex grouping error: Invalid close ], no matching open [ detected\n"
msgstr ""

#: ../parser_regex.c:257
#, c-format
msgid "%s: Regex grouping error: Exceeded maximum nesting of {}\n"
msgstr ""

#: ../parser_policy.c:366
#, c-format
msgid "ERROR processing policydb rules for profile %s, failed to load\n"
msgstr ""

#: ../parser_policy.c:396
#, c-format
msgid "ERROR replacing aliases for profile %s, failed to load\n"
msgstr ""

#~ msgid "Error: Could not allocate temporary file.\n"
#~ msgstr "त्रुटि:टेम्पररी फाइल आबंटित नहीं कर सका.\n"

#~ msgid "Error: Bad include at line %d in %s.\n"
#~ msgstr "त्रुटि: लाइन में खराब शामिल %d in %s.\n"

#~ msgid "Error: #include %s%c not found at line %d in %s.\n"
#~ msgstr "त्रुटि: #iशामिल %s%cपंक्ति में नहीं मिला %d में %s.\n"

#~ msgid "Couldn't copy profile Bad memory address\n"
#~ msgstr "प्रोफाइल को कॉपी नहीं कर सकता। बुरी स्मृति पता\n"

#~ msgid "Unknown error\n"
#~ msgstr "अनजान\n"

#~ msgid "Warning (%s line %d): %s"
#~ msgstr "चेतावनी (%sरेखा %d): %s"

#~ msgid "profile %s: has merged rule %s with multiple x modifiers\n"
#~ msgstr "प्रोफाइल %s: ने विविध x संशोधकों के साथ नियम %s को मिला लिया\n"

#~ msgid "%s: Failed to compile regex '%s' [original: '%s']\n"
#~ msgstr "%s: regex '%s' को कंपाइल करने में असफल रहा [मूल : '%s']\n"

#~ msgid "%s: error near               "
#~ msgstr "%s: के निकट त्रुटि               "

#~ msgid "%s: error reason: '%s'\n"
#~ msgstr "%s: त्रुटि का कारण : '%s'\n"

#~ msgid "%s: Failed to compile regex '%s' [original: '%s'] - malloc failed\n"
#~ msgstr ""
#~ "%s: regex '%s' को कंपाइल करने में असफल रहा [मूल : '%s'] - malloc असफल रहा\n"

#~ msgid "(ip_mode) Found unexpected character: '%s'"
#~ msgstr "(आईपी_मोड) अप्रत्याशित वर्ण मिला : '%s'"
=======
msgstr ""

#: ../parser_misc.c:833
#, c-format
msgid "Internal: unexpected DBus mode character '%c' in input"
msgstr ""
>>>>>>> 252829ae

#: ../parser_misc.c:857
#, c-format
msgid "Internal error generated invalid DBus perm 0x%x\n"
msgstr ""

#: parser_yacc.y:575
msgid "deny prefix not allowed"
msgstr ""

#: parser_yacc.y:612
msgid "owner prefix not allowed"
msgstr ""

#: parser_yacc.y:660
msgid "owner prefix not allow on mount rules"
msgstr ""

#: parser_yacc.y:677
msgid "owner prefix not allow on dbus rules"
msgstr ""

#: parser_yacc.y:704
msgid "owner prefix not allow on capability rules"
msgstr ""

#: parser_yacc.y:1357
#, c-format
msgid "invalid mount conditional %s%s"
msgstr ""

#: parser_yacc.y:1374
msgid "bad mount rule"
msgstr ""

#: parser_yacc.y:1381
msgid "mount point conditions not currently supported"
msgstr ""

#: parser_yacc.y:1398
#, c-format
msgid "invalid pivotroot conditional '%s'"
msgstr ""

#: ../parser_regex.c:241
#, c-format
msgid ""
"%s: Regex grouping error: Invalid close ], no matching open [ detected\n"
msgstr ""

#: ../parser_regex.c:257
#, c-format
msgid "%s: Regex grouping error: Exceeded maximum nesting of {}\n"
msgstr ""

#: ../parser_policy.c:366
#, c-format
msgid "ERROR processing policydb rules for profile %s, failed to load\n"
msgstr ""

#: ../parser_policy.c:396
#, c-format
msgid "ERROR replacing aliases for profile %s, failed to load\n"
msgstr ""<|MERGE_RESOLUTION|>--- conflicted
+++ resolved
@@ -11,11 +11,7 @@
 "MIME-Version: 1.0\n"
 "Content-Type: text/plain; charset=UTF-8\n"
 "Content-Transfer-Encoding: 8bit\n"
-<<<<<<< HEAD
-"X-Launchpad-Export-Date: 2013-11-15 05:15+0000\n"
-=======
 "X-Launchpad-Export-Date: 2013-11-16 05:13+0000\n"
->>>>>>> 252829ae
 "X-Generator: Launchpad (build 16831)\n"
 
 #: ../parser_include.c:113
@@ -359,19 +355,11 @@
 #, c-format
 msgid "Failed to create alias %s -> %s\n"
 msgstr ""
-<<<<<<< HEAD
 
 #: parser_yacc.y:417 parser_yacc.y:460
 msgid "Profile flag chroot_relative conflicts with namespace_relative"
 msgstr ""
 
-=======
-
-#: parser_yacc.y:417 parser_yacc.y:460
-msgid "Profile flag chroot_relative conflicts with namespace_relative"
-msgstr ""
-
->>>>>>> 252829ae
 #: parser_yacc.y:421 parser_yacc.y:464
 msgid "Profile flag mediate_deleted conflicts with delegate_deleted"
 msgstr ""
@@ -576,21 +564,12 @@
 
 #: ../parser_main.c:660
 msgid "Feature buffer full."
-<<<<<<< HEAD
 msgstr ""
 
 #: ../parser_main.c:1115 ../parser_main.c:1132
 msgid "Out of memory"
 msgstr ""
 
-=======
-msgstr ""
-
-#: ../parser_main.c:1115 ../parser_main.c:1132
-msgid "Out of memory"
-msgstr ""
-
->>>>>>> 252829ae
 #: ../parser_main.c:1182
 #, c-format
 msgid "Can't create cache directory: %s\n"
@@ -604,7 +583,6 @@
 #: ../parser_main.c:1188
 #, c-format
 msgid "Can't update cache directory: %s\n"
-<<<<<<< HEAD
 msgstr ""
 
 #: ../parser_misc.c:833
@@ -674,113 +652,4 @@
 #: ../parser_policy.c:396
 #, c-format
 msgid "ERROR replacing aliases for profile %s, failed to load\n"
-msgstr ""
-
-#~ msgid "Error: Could not allocate temporary file.\n"
-#~ msgstr "त्रुटि:टेम्पररी फाइल आबंटित नहीं कर सका.\n"
-
-#~ msgid "Error: Bad include at line %d in %s.\n"
-#~ msgstr "त्रुटि: लाइन में खराब शामिल %d in %s.\n"
-
-#~ msgid "Error: #include %s%c not found at line %d in %s.\n"
-#~ msgstr "त्रुटि: #iशामिल %s%cपंक्ति में नहीं मिला %d में %s.\n"
-
-#~ msgid "Couldn't copy profile Bad memory address\n"
-#~ msgstr "प्रोफाइल को कॉपी नहीं कर सकता। बुरी स्मृति पता\n"
-
-#~ msgid "Unknown error\n"
-#~ msgstr "अनजान\n"
-
-#~ msgid "Warning (%s line %d): %s"
-#~ msgstr "चेतावनी (%sरेखा %d): %s"
-
-#~ msgid "profile %s: has merged rule %s with multiple x modifiers\n"
-#~ msgstr "प्रोफाइल %s: ने विविध x संशोधकों के साथ नियम %s को मिला लिया\n"
-
-#~ msgid "%s: Failed to compile regex '%s' [original: '%s']\n"
-#~ msgstr "%s: regex '%s' को कंपाइल करने में असफल रहा [मूल : '%s']\n"
-
-#~ msgid "%s: error near               "
-#~ msgstr "%s: के निकट त्रुटि               "
-
-#~ msgid "%s: error reason: '%s'\n"
-#~ msgstr "%s: त्रुटि का कारण : '%s'\n"
-
-#~ msgid "%s: Failed to compile regex '%s' [original: '%s'] - malloc failed\n"
-#~ msgstr ""
-#~ "%s: regex '%s' को कंपाइल करने में असफल रहा [मूल : '%s'] - malloc असफल रहा\n"
-
-#~ msgid "(ip_mode) Found unexpected character: '%s'"
-#~ msgstr "(आईपी_मोड) अप्रत्याशित वर्ण मिला : '%s'"
-=======
-msgstr ""
-
-#: ../parser_misc.c:833
-#, c-format
-msgid "Internal: unexpected DBus mode character '%c' in input"
-msgstr ""
->>>>>>> 252829ae
-
-#: ../parser_misc.c:857
-#, c-format
-msgid "Internal error generated invalid DBus perm 0x%x\n"
-msgstr ""
-
-#: parser_yacc.y:575
-msgid "deny prefix not allowed"
-msgstr ""
-
-#: parser_yacc.y:612
-msgid "owner prefix not allowed"
-msgstr ""
-
-#: parser_yacc.y:660
-msgid "owner prefix not allow on mount rules"
-msgstr ""
-
-#: parser_yacc.y:677
-msgid "owner prefix not allow on dbus rules"
-msgstr ""
-
-#: parser_yacc.y:704
-msgid "owner prefix not allow on capability rules"
-msgstr ""
-
-#: parser_yacc.y:1357
-#, c-format
-msgid "invalid mount conditional %s%s"
-msgstr ""
-
-#: parser_yacc.y:1374
-msgid "bad mount rule"
-msgstr ""
-
-#: parser_yacc.y:1381
-msgid "mount point conditions not currently supported"
-msgstr ""
-
-#: parser_yacc.y:1398
-#, c-format
-msgid "invalid pivotroot conditional '%s'"
-msgstr ""
-
-#: ../parser_regex.c:241
-#, c-format
-msgid ""
-"%s: Regex grouping error: Invalid close ], no matching open [ detected\n"
-msgstr ""
-
-#: ../parser_regex.c:257
-#, c-format
-msgid "%s: Regex grouping error: Exceeded maximum nesting of {}\n"
-msgstr ""
-
-#: ../parser_policy.c:366
-#, c-format
-msgid "ERROR processing policydb rules for profile %s, failed to load\n"
-msgstr ""
-
-#: ../parser_policy.c:396
-#, c-format
-msgid "ERROR replacing aliases for profile %s, failed to load\n"
 msgstr ""