--- conflicted
+++ resolved
@@ -6,22 +6,13 @@
 "Project-Id-Version: apparmor-parser\n"
 "Report-Msgid-Bugs-To: apparmor-general@forge.novell.com\n"
 "POT-Creation-Date: 2013-11-14 10:18-0800\n"
-<<<<<<< HEAD
-"PO-Revision-Date: 2013-11-15 03:12+0000\n"
-"Last-Translator: Novell Language <Unknown>\n"
-=======
 "PO-Revision-Date: 2013-11-19 08:47+0000\n"
 "Last-Translator: Eugene Marshal <Unknown>\n"
->>>>>>> 252829ae
 "Language-Team: Novell Language <language@novell.com>\n"
 "MIME-Version: 1.0\n"
 "Content-Type: text/plain; charset=UTF-8\n"
 "Content-Transfer-Encoding: 8bit\n"
-<<<<<<< HEAD
-"X-Launchpad-Export-Date: 2013-11-15 05:15+0000\n"
-=======
 "X-Launchpad-Export-Date: 2013-11-20 05:14+0000\n"
->>>>>>> 252829ae
 "X-Generator: Launchpad (build 16831)\n"
 
 #: ../parser_include.c:113
@@ -42,17 +33,6 @@
 msgid "Error: Could not allocate memory.\n"
 msgstr "Ошибка: не удалось выделить память\n"
 
-<<<<<<< HEAD
-#: ../parser_interface.c:69 ../parser_interface.c:72
-msgid "Bad write position\n"
-msgstr "Неверное положение записи\n"
-
-#: ../parser_interface.c:72 ../parser_interface.c:75
-msgid "Permission denied\n"
-msgstr "Доступ запрещен\n"
-
-#: ../parser_interface.c:75 ../parser_interface.c:78
-=======
 #: ../parser_interface.c:69
 msgid "Bad write position\n"
 msgstr "Неверное положение записи\n"
@@ -62,25 +42,9 @@
 msgstr "Доступ запрещен\n"
 
 #: ../parser_interface.c:75
->>>>>>> 252829ae
 msgid "Out of memory\n"
 msgstr "Недостаточно памяти\n"
 
-<<<<<<< HEAD
-#: ../parser_interface.c:78 ../parser_interface.c:81
-msgid "Couldn't copy profile: Bad memory address\n"
-msgstr ""
-
-#: ../parser_interface.c:81 ../parser_interface.c:84
-msgid "Profile doesn't conform to protocol\n"
-msgstr "Профиль не соответствует протоколу\n"
-
-#: ../parser_interface.c:84 ../parser_interface.c:87
-msgid "Profile does not match signature\n"
-msgstr "Профиль не соответствует подписи\n"
-
-#: ../parser_interface.c:87 ../parser_interface.c:90
-=======
 #: ../parser_interface.c:78
 msgid "Couldn't copy profile: Bad memory address\n"
 msgstr "Невозможно скопировать профиль: Недопустимый адрес памяти\n"
@@ -94,28 +58,9 @@
 msgstr "Профиль не соответствует подписи\n"
 
 #: ../parser_interface.c:87
->>>>>>> 252829ae
 msgid "Profile version not supported by Apparmor module\n"
 msgstr "Версия профиля не поддерживается модулем Apparmor\n"
 
-<<<<<<< HEAD
-#: ../parser_interface.c:90 ../parser_interface.c:93
-msgid "Profile already exists\n"
-msgstr "Профиль уже существует\n"
-
-#: ../parser_interface.c:93 ../parser_interface.c:96
-msgid "Profile doesn't exist\n"
-msgstr "Профиль не существует\n"
-
-#: ../parser_interface.c:96 ../parser_interface.c:99
-msgid "Permission denied; attempted to load a profile while confined?\n"
-msgstr ""
-
-#: ../parser_interface.c:99 ../parser_interface.c:102
-#, c-format
-msgid "Unknown error (%d): %s\n"
-msgstr ""
-=======
 #: ../parser_interface.c:90
 msgid "Profile already exists\n"
 msgstr "Профиль уже существует\n"
@@ -132,94 +77,52 @@
 #, c-format
 msgid "Unknown error (%d): %s\n"
 msgstr "Неизвестная ошибка (%d): %s\n"
->>>>>>> 252829ae
-
-#: ../parser_interface.c:116 ../parser_interface.c:119
+
+#: ../parser_interface.c:116
 #, c-format
 msgid "%s: Unable to add \"%s\".  "
 msgstr "%s: Невозможно добавить \"%s\".  "
 
-#: ../parser_interface.c:121 ../parser_interface.c:124
+#: ../parser_interface.c:121
 #, c-format
 msgid "%s: Unable to replace \"%s\".  "
 msgstr "%s: Невозможно заменить \"%s\".  "
 
-#: ../parser_interface.c:126 ../parser_interface.c:129
+#: ../parser_interface.c:126
 #, c-format
 msgid "%s: Unable to remove \"%s\".  "
 msgstr "%s: Невозможно удалить \"%s\".  "
 
-#: ../parser_interface.c:131 ../parser_interface.c:134
+#: ../parser_interface.c:131
 #, c-format
 msgid "%s: Unable to write to stdout\n"
 msgstr "%s: Невозможно записать в stdout\n"
 
-<<<<<<< HEAD
-#: ../parser_interface.c:135 ../parser_interface.c:138
-#, c-format
-msgid "%s: Unable to write to output file\n"
-msgstr ""
-
-#: ../parser_interface.c:138 ../parser_interface.c:162
-#: ../parser_interface.c:141 ../parser_interface.c:165
-=======
 #: ../parser_interface.c:135
 #, c-format
 msgid "%s: Unable to write to output file\n"
 msgstr "%s: Невозможно записать вывод в файл\n"
 
 #: ../parser_interface.c:138 ../parser_interface.c:162
->>>>>>> 252829ae
 #, c-format
 msgid "%s: ASSERT: Invalid option: %d\n"
 msgstr "%s: ПРЕДУПРЕЖДЕНИЕ: Недопустимый параметр: %d\n"
 
-<<<<<<< HEAD
-#: ../parser_interface.c:147 ../parser_interface.c:150
-=======
 #: ../parser_interface.c:147
->>>>>>> 252829ae
 #, c-format
 msgid "Addition succeeded for \"%s\".\n"
 msgstr "Дополнение успешно выполнено для \"%s\".\n"
 
-<<<<<<< HEAD
-#: ../parser_interface.c:151 ../parser_interface.c:154
-=======
 #: ../parser_interface.c:151
->>>>>>> 252829ae
 #, c-format
 msgid "Replacement succeeded for \"%s\".\n"
 msgstr "Замена для \"%s\" выполнена.\n"
 
-<<<<<<< HEAD
-#: ../parser_interface.c:155 ../parser_interface.c:158
-=======
 #: ../parser_interface.c:155
->>>>>>> 252829ae
 #, c-format
 msgid "Removal succeeded for \"%s\".\n"
 msgstr "Удаление для \"%s\" выполнено.\n"
 
-<<<<<<< HEAD
-#: ../parser_interface.c:251 ../parser_interface.c:254
-#, c-format
-msgid "PANIC bad increment buffer %p pos %p ext %p size %d res %p\n"
-msgstr ""
-"ПАНИКА неправильный инкрементный буфер %p pos %p ext %p size %d res %p\n"
-
-#: ../parser_interface.c:656 ../parser_interface.c:658
-#, c-format
-msgid "profile %s network rules not enforced\n"
-msgstr ""
-
-#: ../parser_interface.c:666
-msgid "Unknown pattern type\n"
-msgstr ""
-
-#: ../parser_interface.c:750 ../parser_interface.c:902
-#: ../parser_interface.c:743 ../parser_interface.c:894
-=======
 #: ../parser_interface.c:251
 #, c-format
 msgid "PANIC bad increment buffer %p pos %p ext %p size %d res %p\n"
@@ -236,51 +139,30 @@
 msgstr "Недопустимый тип шаблона\n"
 
 #: ../parser_interface.c:750 ../parser_interface.c:902
->>>>>>> 252829ae
 #, c-format
 msgid "Unable to open %s - %s\n"
 msgstr "Невозможно открыть %s - %s\n"
 
-<<<<<<< HEAD
-#: ../parser_interface.c:776 ../parser_interface.c:768
-=======
 #: ../parser_interface.c:776
->>>>>>> 252829ae
 #, c-format
 msgid "Memory Allocation Error: Unable to remove ^%s\n"
 msgstr "Ошибка выделения памяти: невозможно удалить ^%s\n"
 
-<<<<<<< HEAD
-#: ../parser_interface.c:789 ../parser_interface.c:781
-=======
 #: ../parser_interface.c:789
->>>>>>> 252829ae
 #, c-format
 msgid "Memory Allocation Error: Unable to remove %s:%s."
 msgstr "Ошибка выделения памяти: невозможно удалить %s:%s."
 
-<<<<<<< HEAD
-#: ../parser_interface.c:810 ../parser_interface.c:802
-msgid "unable to create work area\n"
-msgstr "невозможно создать рабочую область\n"
-
-#: ../parser_interface.c:818 ../parser_interface.c:810
-=======
 #: ../parser_interface.c:810
 msgid "unable to create work area\n"
 msgstr "невозможно создать рабочую область\n"
 
 #: ../parser_interface.c:818
->>>>>>> 252829ae
 #, c-format
 msgid "unable to serialize profile %s\n"
 msgstr "невозможно сеарилизировать профиль %s\n"
 
 #: ../parser_interface.c:829 ../parser_interface.c:916
-<<<<<<< HEAD
-#: ../parser_interface.c:821 ../parser_interface.c:908
-=======
->>>>>>> 252829ae
 #, c-format
 msgid "%s: Unable to write entire profile entry\n"
 msgstr "%s: Невозможно записать запись профиля целиком\n"
@@ -300,24 +182,6 @@
 msgid "fstat failed for '%s'"
 msgstr ""
 
-<<<<<<< HEAD
-#: ../parser_interface.c:839 ../parser_interface.c:831
-#, c-format
-msgid "%s: Unable to write entire profile entry to cache\n"
-msgstr ""
-
-#: parser_lex.l:100 parser_lex.l:163
-#, c-format
-msgid "Could not open '%s'"
-msgstr "Невозможно открыть '%s'"
-
-#: parser_lex.l:104 parser_lex.l:167
-#, c-format
-msgid "fstat failed for '%s'"
-msgstr ""
-
-=======
->>>>>>> 252829ae
 #: parser_lex.l:121
 #, c-format
 msgid "opendir failed '%s'"
@@ -328,15 +192,6 @@
 msgid "stat failed for '%s'"
 msgstr ""
 
-<<<<<<< HEAD
-#: parser_lex.l:155 parser_lex.l:133
-#, c-format
-msgid "Could not open '%s' in '%s'"
-msgstr ""
-
-#: parser_lex.l:284 parser_lex.l:322 parser_lex.l:362 parser_lex.l:399
-#: parser_lex.l:469 parser_lex.l:655 parser_lex.l:586
-=======
 #: parser_lex.l:155
 #, c-format
 msgid "Could not open '%s' in '%s'"
@@ -344,37 +199,23 @@
 
 #: parser_lex.l:284 parser_lex.l:322 parser_lex.l:362 parser_lex.l:399
 #: parser_lex.l:469 parser_lex.l:655
->>>>>>> 252829ae
 #, c-format
 msgid "Found unexpected character: '%s'"
 msgstr "Найден непредвиденный знак: \"%s\""
 
-<<<<<<< HEAD
-#: parser_lex.l:386 parser_lex.l:418
-msgid "Variable declarations do not accept trailing commas"
-msgstr ""
-=======
 #: parser_lex.l:386
 msgid "Variable declarations do not accept trailing commas"
 msgstr "В определении переменных недопустимы завершающие точки"
->>>>>>> 252829ae
 
 #: parser_lex.l:420
 #, c-format
 msgid "(network_mode) Found unexpected character: '%s'"
 msgstr "(network_mode) Найден непредвиденный знак: \"%s\""
 
-<<<<<<< HEAD
-#: ../parser_main.c:333 ../parser_common.c:61
-#, c-format
-msgid "Warning from %s (%s%sline %d): %s"
-msgstr ""
-=======
 #: ../parser_main.c:333
 #, c-format
 msgid "Warning from %s (%s%sline %d): %s"
 msgstr "Предупреждение от %s (%s%sстрока %d): %s"
->>>>>>> 252829ae
 
 #: ../parser_main.c:531
 #, c-format
@@ -382,11 +223,7 @@
 msgstr ""
 "%s: невозможно выделить память для точки монтирования базового поддомена\n"
 
-<<<<<<< HEAD
-#: ../parser_main.c:577 ../parser_main.c:616
-=======
 #: ../parser_main.c:577
->>>>>>> 252829ae
 #, c-format
 msgid ""
 "Warning: unable to find a suitable fs in %s, is it mounted?\n"
@@ -395,28 +232,16 @@
 "Предупреждение: не удалось найти подходящий fs в %s; смонтирован?\n"
 "Чтобы переопределить, используйте поддомены.\n"
 
-<<<<<<< HEAD
-#: ../parser_main.c:597 ../parser_main.c:635
-=======
 #: ../parser_main.c:597
->>>>>>> 252829ae
 #, c-format
 msgid ""
 "%s: Sorry. You need root privileges to run this program.\n"
 "\n"
 msgstr ""
-<<<<<<< HEAD
-"%s: Отказ. Для выполнения этой программы требуются  полномочия "
-"суперпользователя.\n"
-"\n"
-
-#: ../parser_main.c:604 ../parser_main.c:642
-=======
 "%s: Извините. Для запуска этой программы необходимы права администратора.\n"
 "\n"
 
 #: ../parser_main.c:604
->>>>>>> 252829ae
 #, c-format
 msgid ""
 "%s: Warning! You've set this program setuid root.\n"
@@ -429,12 +254,7 @@
 "AppArmor.\n"
 "\n"
 
-<<<<<<< HEAD
-#: ../parser_main.c:704 ../parser_main.c:813 ../parser_main.c:836
-#: ../parser_main.c:946
-=======
 #: ../parser_main.c:704 ../parser_main.c:813
->>>>>>> 252829ae
 #, c-format
 msgid "Error: Could not read profile %s: %s.\n"
 msgstr "Ошибка: не удалось прочитать профиль %s: %s.\n"
@@ -443,54 +263,26 @@
 #: parser_yacc.y:374 parser_yacc.y:386 parser_yacc.y:484 parser_yacc.y:586
 #: parser_yacc.y:624 parser_yacc.y:939 parser_yacc.y:948 parser_yacc.y:960
 #: parser_yacc.y:1008 parser_yacc.y:1019 parser_yacc.y:1101 parser_yacc.y:1119
-<<<<<<< HEAD
-#: parser_yacc.y:1126 ../parser_main.c:850 ../parser_main.c:1015
-#: ../parser_main.c:1229 ../parser_main.c:1283 ../parser_misc.c:431
-#: parser_yacc.y:268 parser_yacc.y:416 parser_yacc.y:426 parser_yacc.y:537
-#: parser_yacc.y:626 parser_yacc.y:976 parser_yacc.y:1021 parser_yacc.y:1030
-#: parser_yacc.y:1042 parser_yacc.y:1078 parser_yacc.y:1082 parser_yacc.y:1092
-#: parser_yacc.y:1102 parser_yacc.y:1201 parser_yacc.y:1223 parser_yacc.y:1234
-#: parser_yacc.y:1309 parser_yacc.y:1327 parser_yacc.y:1334 parser_yacc.y:1385
-msgid "Memory allocation error."
-msgstr "Ошибка выделения памяти."
-
-#: ../parser_main.c:740 ../parser_main.c:872
-=======
 #: parser_yacc.y:1126
 msgid "Memory allocation error."
 msgstr "Ошибка выделения памяти."
 
 #: ../parser_main.c:740
->>>>>>> 252829ae
 #, c-format
 msgid "Cached load succeeded for \"%s\".\n"
 msgstr ""
 
-<<<<<<< HEAD
-#: ../parser_main.c:744 ../parser_main.c:876
+#: ../parser_main.c:744
 #, c-format
 msgid "Cached reload succeeded for \"%s\".\n"
 msgstr ""
 
-#: ../parser_main.c:910 ../parser_main.c:1058
+#: ../parser_main.c:910
 #, c-format
 msgid "%s: Errors found in file. Aborting.\n"
 msgstr "%s: Обнаружены ошибки в файле. Прерываем.\n"
 
-#: ../parser_misc.c:426 ../parser_misc.c:597
-=======
-#: ../parser_main.c:744
-#, c-format
-msgid "Cached reload succeeded for \"%s\".\n"
-msgstr ""
-
-#: ../parser_main.c:910
-#, c-format
-msgid "%s: Errors found in file. Aborting.\n"
-msgstr "%s: Обнаружены ошибки в файле. Прерываем.\n"
-
 #: ../parser_misc.c:426
->>>>>>> 252829ae
 msgid ""
 "Uppercase qualifiers \"RWLIMX\" are deprecated, please convert to lowercase\n"
 "See the apparmor.d(5) manpage for details.\n"
@@ -499,18 +291,6 @@
 "нижнему регистру\n"
 "Подробнее см. на стр. руководства apparmor.d(5).\n"
 
-<<<<<<< HEAD
-#: ../parser_misc.c:467 ../parser_misc.c:474 ../parser_misc.c:638
-#: ../parser_misc.c:645
-msgid "Conflict 'a' and 'w' perms are mutually exclusive."
-msgstr "Конфликт взаимоисключающих разрешений \"a\" и \"w\"."
-
-#: ../parser_misc.c:491 ../parser_misc.c:662
-msgid "Exec qualifier 'i' invalid, conflicting qualifier already specified"
-msgstr "Недопустимый ключ запуска \"i\", уже задан конфликтующий ключ"
-
-#: ../parser_misc.c:502 ../parser_misc.c:673
-=======
 #: ../parser_misc.c:467 ../parser_misc.c:474
 msgid "Conflict 'a' and 'w' perms are mutually exclusive."
 msgstr "Конфликт взаимоисключающих разрешений \"a\" и \"w\"."
@@ -520,7 +300,6 @@
 msgstr "Недопустимый ключ запуска \"i\", уже задан конфликтующий ключ"
 
 #: ../parser_misc.c:502
->>>>>>> 252829ae
 #, c-format
 msgid ""
 "Unconfined exec qualifier (%c%c) allows some dangerous environment variables "
@@ -530,22 +309,12 @@
 "переменные среды в неограниченный процесс. Подробнее см. \"man 5 "
 "apparmor.d\".\n"
 
-<<<<<<< HEAD
-#: ../parser_misc.c:510 ../parser_misc.c:551 ../parser_misc.c:681
-#: ../parser_misc.c:722
-=======
 #: ../parser_misc.c:510 ../parser_misc.c:551
->>>>>>> 252829ae
 #, c-format
 msgid "Exec qualifier '%c' invalid, conflicting qualifier already specified"
 msgstr "Недопустимый ключ запуска \"%c\", уже задан конфликтующий ключ"
 
-<<<<<<< HEAD
-#: ../parser_misc.c:537 ../parser_misc.c:545 ../parser_misc.c:708
-#: ../parser_misc.c:716
-=======
 #: ../parser_misc.c:537 ../parser_misc.c:545
->>>>>>> 252829ae
 #, c-format
 msgid ""
 "Exec qualifier '%c%c' invalid, conflicting qualifier already specified"
@@ -553,20 +322,12 @@
 "Недопустимый спецификатор запуска '%c%c', уже определён конфликтующий "
 "спецификатор"
 
-<<<<<<< HEAD
-#: ../parser_misc.c:593 ../parser_misc.c:764
-=======
 #: ../parser_misc.c:593
->>>>>>> 252829ae
 #, c-format
 msgid "Internal: unexpected mode character '%c' in input"
 msgstr "Внутренняя ошибка: непредвиденный знак \"%c\" при вводе"
 
-<<<<<<< HEAD
-#: ../parser_misc.c:615 ../parser_misc.c:786
-=======
 #: ../parser_misc.c:615
->>>>>>> 252829ae
 #, c-format
 msgid "Internal error generated invalid perm 0x%llx\n"
 msgstr "Неверное разрешение 0x%llx вызвало внутреннюю ошибку\n"
@@ -577,22 +338,6 @@
 msgid "AppArmor parser error: %s\n"
 msgstr "Ошибка анализатора AppArmor: %s\n"
 
-<<<<<<< HEAD
-#: ../parser_merge.c:92 ../parser_merge.c:91
-msgid "Couldn't merge entries. Out of Memory\n"
-msgstr "Невозможно объединить записи. Не хватает памяти\n"
-
-#: ../parser_merge.c:111 ../parser_merge.c:113
-#, c-format
-msgid "profile %s: has merged rule %s with conflicting x modifiers\n"
-msgstr ""
-
-#: parser_yacc.y:236 parser_yacc.y:277
-msgid "Profile attachment must begin with a '/'."
-msgstr ""
-
-#: parser_yacc.y:260 parser_yacc.y:302
-=======
 #: ../parser_merge.c:92
 msgid "Couldn't merge entries. Out of Memory\n"
 msgstr "Невозможно объединить записи. Не хватает памяти\n"
@@ -607,31 +352,15 @@
 msgstr ""
 
 #: parser_yacc.y:260
->>>>>>> 252829ae
 msgid ""
 "Profile names must begin with a '/', namespace or keyword 'profile' or 'hat'."
 msgstr ""
 
-<<<<<<< HEAD
-#: parser_yacc.y:296 parser_yacc.y:338
-=======
 #: parser_yacc.y:296
->>>>>>> 252829ae
 #, c-format
 msgid "Failed to create alias %s -> %s\n"
 msgstr "Не удалось создать псевдоним %s -> %s\n"
 
-<<<<<<< HEAD
-#: parser_yacc.y:417 parser_yacc.y:460
-msgid "Profile flag chroot_relative conflicts with namespace_relative"
-msgstr ""
-
-#: parser_yacc.y:421 parser_yacc.y:464
-msgid "Profile flag mediate_deleted conflicts with delegate_deleted"
-msgstr ""
-
-#: parser_yacc.y:424 parser_yacc.y:467
-=======
 #: parser_yacc.y:417
 msgid "Profile flag chroot_relative conflicts with namespace_relative"
 msgstr ""
@@ -641,22 +370,10 @@
 msgstr ""
 
 #: parser_yacc.y:424
->>>>>>> 252829ae
 msgid ""
 "Profile flag attach_disconnected conflicts with no_attach_disconnected"
 msgstr ""
 
-<<<<<<< HEAD
-#: parser_yacc.y:427 parser_yacc.y:470
-msgid "Profile flag chroot_attach conflicts with chroot_no_attach"
-msgstr ""
-
-#: parser_yacc.y:441 parser_yacc.y:484
-msgid "Profile flag 'debug' is no longer valid."
-msgstr "Флаг профиля 'debug' больше не используется."
-
-#: parser_yacc.y:463 parser_yacc.y:506
-=======
 #: parser_yacc.y:427
 msgid "Profile flag chroot_attach conflicts with chroot_no_attach"
 msgstr ""
@@ -666,24 +383,15 @@
 msgstr "Флаг профиля 'debug' больше не используется."
 
 #: parser_yacc.y:463
->>>>>>> 252829ae
 #, c-format
 msgid "Invalid profile flag: %s."
 msgstr "Недопустимый флаг профиля: %s."
 
-<<<<<<< HEAD
-#: parser_yacc.y:498 parser_yacc.y:520 parser_yacc.y:548
-msgid "Assert: `rule' returned NULL."
-msgstr "Предупреждение: \"rule\" возвращает NULL."
-
-#: parser_yacc.y:501 parser_yacc.y:546 parser_yacc.y:552 parser_yacc.y:584
-=======
 #: parser_yacc.y:498 parser_yacc.y:520
 msgid "Assert: `rule' returned NULL."
 msgstr "Предупреждение: \"rule\" возвращает NULL."
 
 #: parser_yacc.y:501 parser_yacc.y:546
->>>>>>> 252829ae
 msgid ""
 "Invalid mode, in deny rules 'x' must not be preceded by exec qualifier 'i', "
 "'p', or 'u'"
@@ -691,46 +399,19 @@
 "Недопустимый режим, в правилах запрещения перед 'x' не должен стоять ключ "
 "запуска 'i', 'p' или 'u'"
 
-<<<<<<< HEAD
-#: parser_yacc.y:524 parser_yacc.y:556
-=======
 #: parser_yacc.y:524
->>>>>>> 252829ae
 msgid ""
 "Invalid mode, 'x' must be preceded by exec qualifier 'i', 'p', 'c', or 'u'"
 msgstr ""
 "Недопустимый режим, перед 'x' должен стоять ключ запуска 'i', 'p', 'c' или "
 "'u'"
 
-<<<<<<< HEAD
-#: parser_yacc.y:549 parser_yacc.y:587
-=======
 #: parser_yacc.y:549
->>>>>>> 252829ae
 msgid "Invalid mode, 'x' must be preceded by exec qualifier 'i', 'p', or 'u'"
 msgstr ""
 "Недопустимый режим, перед \"x\" должен находиться ключ выполнения \"i\", "
 "\"p\" или \"u\""
 
-<<<<<<< HEAD
-#: parser_yacc.y:574 parser_yacc.y:612 parser_yacc.y:614
-msgid "Assert: `network_rule' return invalid protocol."
-msgstr "Предупреждение: \"network_rule\" возвращает недопустимый протокол."
-
-#: parser_yacc.y:649 parser_yacc.y:696
-msgid "Assert: `change_profile' returned NULL."
-msgstr "Предупреждение: \"change_profile\" возвращает NULL."
-
-#: parser_yacc.y:680 parser_yacc.y:720
-msgid "Assert: 'hat rule' returned NULL."
-msgstr "Предупреждение: \"hat rule\" возвращает NULL."
-
-#: parser_yacc.y:689 parser_yacc.y:729
-msgid "Assert: 'local_profile rule' returned NULL."
-msgstr "Предупреждение: 'local_profile rule'  возвратило NULL."
-
-#: parser_yacc.y:824 parser_yacc.y:885
-=======
 #: parser_yacc.y:574 parser_yacc.y:612
 msgid "Assert: `network_rule' return invalid protocol."
 msgstr "Предупреждение: \"network_rule\" возвращает недопустимый протокол."
@@ -748,22 +429,10 @@
 msgstr "Предупреждение: 'local_profile rule'  возвратило NULL."
 
 #: parser_yacc.y:824
->>>>>>> 252829ae
 #, c-format
 msgid "Unset boolean variable %s used in if-expression"
 msgstr "В выражении IF используется незаданная логическая переменная %s"
 
-<<<<<<< HEAD
-#: parser_yacc.y:882 parser_yacc.y:986
-msgid "unsafe rule missing exec permissions"
-msgstr "в правиле небезопасных отсутствуют разрешения на выполнения"
-
-#: parser_yacc.y:901 parser_yacc.y:954
-msgid "subset can only be used with link rules."
-msgstr "подмножество может использоваться только с правилами связи."
-
-#: parser_yacc.y:903 parser_yacc.y:956
-=======
 #: parser_yacc.y:882
 msgid "unsafe rule missing exec permissions"
 msgstr "в правиле небезопасных отсутствуют разрешения на выполнения"
@@ -773,61 +442,36 @@
 msgstr "подмножество может использоваться только с правилами связи."
 
 #: parser_yacc.y:903
->>>>>>> 252829ae
 msgid "link and exec perms conflict on a file rule using ->"
 msgstr ""
 "разрешения на выполнение и связь конфликтуют с правилом файла, использующим -"
 ">"
 
-<<<<<<< HEAD
-#: parser_yacc.y:905 parser_yacc.y:958
-=======
 #: parser_yacc.y:905
->>>>>>> 252829ae
 msgid "link perms are not allowed on a named profile transition.\n"
 msgstr ""
 "разрешения на связь не допускаются при перемещении именованного профиля.\n"
 
-<<<<<<< HEAD
-#: parser_yacc.y:921 parser_yacc.y:1003
-=======
 #: parser_yacc.y:921
->>>>>>> 252829ae
 #, c-format
 msgid "missing an end of line character? (entry: %s)"
 msgstr "отсутствует знак конца строки? (запись: %s)"
 
-<<<<<<< HEAD
-#: parser_yacc.y:975 parser_yacc.y:985 parser_yacc.y:1057 parser_yacc.y:1067
-msgid "Invalid network entry."
-msgstr "Недопустимая сетевая запись."
-
-#: parser_yacc.y:1039 parser_yacc.y:1048 parser_yacc.y:1254
-=======
 #: parser_yacc.y:975 parser_yacc.y:985
 msgid "Invalid network entry."
 msgstr "Недопустимая сетевая запись."
 
 #: parser_yacc.y:1039 parser_yacc.y:1048
->>>>>>> 252829ae
 #, c-format
 msgid "Invalid capability %s."
 msgstr "Недопустимая возможность %s."
 
-<<<<<<< HEAD
-#: parser_yacc.y:1066 parser_yacc.y:1269
-=======
 #: parser_yacc.y:1066
->>>>>>> 252829ae
 #, c-format
 msgid "AppArmor parser error for %s%s%s at line %d: %s\n"
 msgstr ""
 
-<<<<<<< HEAD
-#: parser_yacc.y:1072 parser_yacc.y:1275
-=======
 #: parser_yacc.y:1072
->>>>>>> 252829ae
 #, c-format
 msgid "AppArmor parser error,%s%s line %d: %s\n"
 msgstr ""
@@ -837,20 +481,12 @@
 msgid "%s: Illegal open {, nesting groupings not allowed\n"
 msgstr "%s: Неверное открытие {, вложенная группировки не допускаются\n"
 
-<<<<<<< HEAD
-#: ../parser_regex.c:265 ../parser_regex.c:274
-=======
 #: ../parser_regex.c:265
->>>>>>> 252829ae
 #, c-format
 msgid "%s: Regex grouping error: Invalid number of items between {}\n"
 msgstr "%s: Ошибка группировки Regex: Неверное число объектов между {}\n"
 
-<<<<<<< HEAD
-#: ../parser_regex.c:271 ../parser_regex.c:280
-=======
 #: ../parser_regex.c:271
->>>>>>> 252829ae
 #, c-format
 msgid ""
 "%s: Regex grouping error: Invalid close }, no matching open { detected\n"
@@ -858,11 +494,7 @@
 "%s: Ошибка группировки Regex: Неверное закрытие }, обнаружено что нет "
 "соответствующего открытия {\n"
 
-<<<<<<< HEAD
-#: ../parser_regex.c:337 ../parser_regex.c:343
-=======
 #: ../parser_regex.c:337
->>>>>>> 252829ae
 #, c-format
 msgid ""
 "%s: Regex grouping error: Unclosed grouping or character class, expecting "
@@ -871,38 +503,22 @@
 "%s: ошибка группировки Regex. Не закрыта группировка или класс знаков; "
 "ожидается закрывающая скобка }\n"
 
-<<<<<<< HEAD
-#: ../parser_regex.c:351 ../parser_regex.c:357
-=======
 #: ../parser_regex.c:351
->>>>>>> 252829ae
 #, c-format
 msgid "%s: Internal buffer overflow detected, %d characters exceeded\n"
 msgstr "%s: Обнаружено переполнение внутреннего буфера, лишние %d знаков\n"
 
-<<<<<<< HEAD
-#: ../parser_regex.c:355 ../parser_regex.c:361
-=======
 #: ../parser_regex.c:355
->>>>>>> 252829ae
 #, c-format
 msgid "%s: Unable to parse input line '%s'\n"
 msgstr "%s: невозможно обработать строку ввода \"%s\"\n"
 
-<<<<<<< HEAD
-#: ../parser_regex.c:397 ../parser_regex.c:405
-=======
 #: ../parser_regex.c:397
->>>>>>> 252829ae
 #, c-format
 msgid "%s: Invalid profile name '%s' - bad regular expression\n"
 msgstr ""
 
-<<<<<<< HEAD
-#: ../parser_policy.c:202 ../parser_policy.c:402
-=======
 #: ../parser_policy.c:202
->>>>>>> 252829ae
 #, c-format
 msgid "ERROR merging rules for profile %s, failed to load\n"
 msgstr "ОШИБКА при объединении правил для профиля %s, не удалось загрузить\n"
@@ -918,43 +534,25 @@
 "\t\"*\", \"?\", диапазоны знаков и чередования не допускаются.\n"
 "\t\"**\" может использоваться только в конце правила.\n"
 
-<<<<<<< HEAD
-#: ../parser_policy.c:279 ../parser_policy.c:359
-=======
 #: ../parser_policy.c:279
->>>>>>> 252829ae
 #, c-format
 msgid "ERROR processing regexs for profile %s, failed to load\n"
 msgstr ""
 "ОШИБКА при обработке регулярных выражений для профиля %s; не удалось "
 "загрузить\n"
 
-<<<<<<< HEAD
-#: ../parser_policy.c:306 ../parser_policy.c:389
-=======
 #: ../parser_policy.c:306
->>>>>>> 252829ae
 #, c-format
 msgid "ERROR expanding variables for profile %s, failed to load\n"
 msgstr ""
 "Ошибка при развертывании переменных для профиля %s; не удалось загрузить\n"
-<<<<<<< HEAD
-
-#: ../parser_policy.c:390 ../parser_policy.c:382
+
+#: ../parser_policy.c:390
 #, c-format
 msgid "ERROR adding hat access rule for profile %s\n"
 msgstr "ОШИБКА при добавлении правила доступа к HAT для профиля %s\n"
 
-#: ../parser_policy.c:490 ../parser_policy.c:271
-=======
-
-#: ../parser_policy.c:390
-#, c-format
-msgid "ERROR adding hat access rule for profile %s\n"
-msgstr "ОШИБКА при добавлении правила доступа к HAT для профиля %s\n"
-
 #: ../parser_policy.c:490
->>>>>>> 252829ae
 #, c-format
 msgid "ERROR in profile %s, failed to load\n"
 msgstr "ОШИБКА в профиле %s, не удалось загрузить\n"
@@ -987,19 +585,11 @@
 #, c-format
 msgid "Could not process include directory '%s' in '%s'"
 msgstr ""
-<<<<<<< HEAD
 
 #: ../parser_main.c:660
 msgid "Feature buffer full."
 msgstr ""
 
-=======
-
-#: ../parser_main.c:660
-msgid "Feature buffer full."
-msgstr ""
-
->>>>>>> 252829ae
 #: ../parser_main.c:1115 ../parser_main.c:1132
 msgid "Out of memory"
 msgstr ""
@@ -1086,79 +676,4 @@
 #: ../parser_policy.c:396
 #, c-format
 msgid "ERROR replacing aliases for profile %s, failed to load\n"
-<<<<<<< HEAD
-msgstr ""
-
-#~ msgid "Error: Could not allocate temporary file.\n"
-#~ msgstr "Ошибка: не удалось назначить временный файл.\n"
-
-#~ msgid "Error: Could not allocate buffer for include at line %d in %s.\n"
-#~ msgstr "Ошибка: не удалось буфер для включения на строке %d в %s.\n"
-
-#~ msgid "Error: Bad include at line %d in %s.\n"
-#~ msgstr "Ошибка: неверное включение на строке %d в %s.\n"
-
-#~ msgid "Error: #include %s%c not found at line %d in %s.\n"
-#~ msgstr "Ошибка: #include %s%c не обнаружено на строке %d в %s.\n"
-
-#~ msgid "Error: Exceeded %d levels of includes.  Not processing %s include.\n"
-#~ msgstr ""
-#~ "Ошибка: превышен %d уровень вложенности включений.  Включение %s не "
-#~ "обработано.\n"
-
-#~ msgid "Couldn't copy profile Bad memory address\n"
-#~ msgstr "Невозможно скопировать профиль с неверным адресом памяти\n"
-
-#~ msgid "Unknown error\n"
-#~ msgstr "Неизвестная ошибка\n"
-
-#~ msgid "Warning (%s line %d): %s"
-#~ msgstr "Внимание (%s строка %d): %s"
-
-#~ msgid "profile %s: has merged rule %s with multiple x modifiers\n"
-#~ msgstr ""
-#~ "профиль %s: имеет объединенные правило %s с несколькими модификаторами x\n"
-
-#~ msgid "Profile names must begin with a '/', or keyword 'profile'."
-#~ msgstr "Имя профиля должно начинаться с '/' или ключевого слова 'profile'."
-
-#~ msgid "Assert: `change_hat' returned NULL."
-#~ msgstr "Предупреждение: `change_hat' возвратило NULL."
-
-#~ msgid "link perms are not allowed on a named profile transtion.\n"
-#~ msgstr ""
-#~ "разрешения на связь не допускаются при перемещении именованного профиля.\n"
-
-#~ msgid "AppArmor parser error in %s at line %d: %s\n"
-#~ msgstr "Ошибка анализатора AppArmor в %s в строке %d: %s\n"
-
-#~ msgid "AppArmor parser error, line %d: %s\n"
-#~ msgstr "Ошибка анализатора AppArmor, строка %d: %s\n"
-
-#~ msgid "%s: Failed to compile regex '%s' [original: '%s']\n"
-#~ msgstr "%s: Не удалось скомпилировать regex '%s' [прототип: '%s']\n"
-
-#~ msgid "%s: error near               "
-#~ msgstr "%s: ошибка возле               "
-
-#~ msgid "%s: error reason: '%s'\n"
-#~ msgstr "%s: причина ошибки: \"%s\"\n"
-
-#~ msgid "%s: Failed to compile regex '%s' [original: '%s'] - malloc failed\n"
-#~ msgstr ""
-#~ "%s: не удалось скомпилировать regex \"%s\" [прототип: \"%s\"] - ошибка "
-#~ "malloc\n"
-
-#~ msgid "%s permission: not supported on current system.\n"
-#~ msgstr "Разрешение %s: данной системой не поддерживается.\n"
-
-#~ msgid "%s rule: not supported on current system.\n"
-#~ msgstr "Правило %s: данной системой не поддерживается.\n"
-
-#~ msgid "Profile names must begin with a '/', or keyword 'profile' or 'hat'."
-#~ msgstr ""
-#~ "Имя профиля должно начинаться с символа '/' либо ключевого слова profile или "
-#~ "hat."
-=======
-msgstr ""
->>>>>>> 252829ae
+msgstr ""