--- conflicted
+++ resolved
@@ -53,14 +53,9 @@
 
 # APPARMOR_DIR might be defined in apparmor.conf
 if [ -d "${APPARMOR_DIR}" ] ; then
-<<<<<<< HEAD
 	PROFILE_DIRS=${APPARMOR_DIR}
-elif [ -d "${SUBDOMAIN_DIR}" ] ; then
-	PROFILE_DIRS=${SUBDOMAIN_DIR}
 elif [ -d /etc/apparmor.d ] ; then
 	PROFILE_DIRS=/etc/apparmor.d
-elif [ -d /etc/subdomain.d ] ; then
-	PROFILE_DIRS=/etc/subdomain.d
 else
 	aa_log_warning_msg "Unable to find profiles directory, installation problem?"
 fi
@@ -68,15 +63,6 @@
 if [ -d "$ADDITIONAL_PROFILE_DIR" ]; then
 	PROFILE_DIRS="${PROFILE_DIRS} ${ADDITIONAL_PROFILE_DIR}"
 fi
-AA_EV_BIN=/usr/sbin/aa-eventd
-AA_EV_PIDFILE=/var/run/aa-eventd.pid
-=======
-	PROFILE_DIR=${APPARMOR_DIR}
-elif [ -d /etc/apparmor.d ] ; then
-	PROFILE_DIR=/etc/apparmor.d
-fi
-ABSTRACTIONS="-I${PROFILE_DIR}"
->>>>>>> 718744b1
 AA_STATUS=/usr/sbin/aa-status
 SECURITYFS=/sys/kernel/security
 
@@ -154,12 +140,8 @@
 	local profile=$1
 	if [ "${profile%.rpmnew}" != "${profile}" -o \
 	     "${profile%.rpmsave}" != "${profile}" -o \
-<<<<<<< HEAD
-=======
 	     "${profile%.orig}" != "${profile}" -o \
 	     "${profile%.rej}" != "${profile}" -o \
-	     -e "${PROFILE_DIR}/disable/`basename ${profile}`" -o \
->>>>>>> 718744b1
 	     "${profile%\~}" != "${profile}" ] ; then
 		return 1
 	fi
