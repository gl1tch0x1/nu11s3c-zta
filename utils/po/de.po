--- conflicted
+++ resolved
@@ -7,23 +7,14 @@
 "Project-Id-Version: apparmor-utils\n"
 "Report-Msgid-Bugs-To: apparmor-general@forge.novell.com\n"
 "POT-Creation-Date: 2013-11-13 16:44-0800\n"
-<<<<<<< HEAD
-"PO-Revision-Date: 2013-11-15 02:37+0000\n"
-=======
 "PO-Revision-Date: 2013-12-06 18:42+0000\n"
->>>>>>> 252829ae
 "Last-Translator: Christian Boltz <Unknown>\n"
 "Language-Team: Novell Language <language@novell.com>\n"
 "MIME-Version: 1.0\n"
 "Content-Type: text/plain; charset=UTF-8\n"
 "Content-Transfer-Encoding: 8bit\n"
-<<<<<<< HEAD
-"X-Launchpad-Export-Date: 2013-11-15 05:16+0000\n"
-"X-Generator: Launchpad (build 16831)\n"
-=======
 "X-Launchpad-Export-Date: 2013-12-07 05:14+0000\n"
 "X-Generator: Launchpad (build 16869)\n"
->>>>>>> 252829ae
 "Language: de\n"
 
 #: ../aa-genprof:72 ../aa-unconfined:54
@@ -36,10 +27,7 @@
 #: ../aa-genprof:86
 msgid "Please enter the program to profile: "
 msgstr ""
-<<<<<<< HEAD
-=======
 "Bitte geben Sie das Programm an, für das ein Profil erstellt werden soll: "
->>>>>>> 252829ae
 
 #: ../aa-genprof:105
 #, perl-format
@@ -243,48 +231,30 @@
 #: ../aa-disable:69
 msgid "Please enter the program whose profile should be disabled: "
 msgstr ""
-<<<<<<< HEAD
-=======
 "Bitte geben Sie das Programm an, dessen Profil deaktiviert werden soll: "
->>>>>>> 252829ae
 
 #: ../aa-disable:113
 #, perl-format
 msgid "Could not find basename for %s."
-<<<<<<< HEAD
-msgstr ""
-=======
 msgstr "Basisname von %s nicht gefunden."
->>>>>>> 252829ae
 
 #: ../aa-disable:117
 #, perl-format
 msgid "Disabling %s."
-<<<<<<< HEAD
-msgstr ""
-=======
 msgstr "Deaktiviere %s."
->>>>>>> 252829ae
 
 #: ../aa-disable:123
 #, perl-format
 msgid "Could not create %s symlink."
-<<<<<<< HEAD
-msgstr ""
-=======
 msgstr "Symlink %s konnte nicht erstellt werden."
->>>>>>> 252829ae
 
 #: ../aa-disable:149
 #, perl-format
 msgid ""
 "usage: %s [ -d /path/to/profiles ] [ program to have profile disabled ]"
 msgstr ""
-<<<<<<< HEAD
-=======
 "Syntax: %s [ -d /pfad/zu/den/profilen ] [ Programm, dessen Profil "
 "deaktiviert werden soll ]"
->>>>>>> 252829ae
 
 #: ../Immunix/AppArmor.pm:619 ../Immunix/AppArmor.pm:632
 #, perl-format
@@ -393,11 +363,7 @@
 #: ../Immunix/AppArmor.pm:1306 ../Immunix/AppArmor.pm:3185
 #: ../Immunix/AppArmor.pm:3215
 msgid "Repository"
-<<<<<<< HEAD
-msgstr ""
-=======
 msgstr "Repository"
->>>>>>> 252829ae
 
 #: ../Immunix/AppArmor.pm:1333
 msgid "Changelog Entry: "
@@ -541,20 +507,12 @@
 #: ../Immunix/AppArmor.pm:2352
 #, perl-format
 msgid "A profile for %s does not exist. Create one?"
-<<<<<<< HEAD
-msgstr ""
-=======
 msgstr "Ein Profil für %s existiert nicht. Möchten Sie eins erstellen?"
->>>>>>> 252829ae
 
 #: ../Immunix/AppArmor.pm:2379
 #, perl-format
 msgid "A local profile for %s does not exist. Create one?"
-<<<<<<< HEAD
-msgstr ""
-=======
 msgstr "Für %s existiert kein lokales Profil. Möchten Sie eins erstellen?"
->>>>>>> 252829ae
 
 #: ../Immunix/AppArmor.pm:2584 ../Immunix/AppArmor.pm:6733
 #: ../Immunix/AppArmor.pm:6738
@@ -668,11 +626,7 @@
 
 #: ../Immunix/AppArmor.pm:3454 ../Immunix/AppArmor.pm:3487
 msgid "Capability"
-<<<<<<< HEAD
-msgstr ""
-=======
 msgstr "Capability"
->>>>>>> 252829ae
 
 #: ../Immunix/AppArmor.pm:3507 ../Immunix/AppArmor.pm:3781
 #: ../Immunix/AppArmor.pm:4028
@@ -689,20 +643,12 @@
 #: ../Immunix/AppArmor.pm:3521
 #, perl-format
 msgid "Adding capability %s to profile."
-<<<<<<< HEAD
-msgstr ""
-=======
 msgstr "Capability %s zum Profil hinzugefügt."
->>>>>>> 252829ae
 
 #: ../Immunix/AppArmor.pm:3526
 #, perl-format
 msgid "Denying capability %s to profile."
-<<<<<<< HEAD
-msgstr ""
-=======
 msgstr "Capability %s wird dem Profil verweigert."
->>>>>>> 252829ae
 
 #: ../Immunix/AppArmor.pm:3687
 msgid "Path"
@@ -878,66 +824,4 @@
 
 #: ../Immunix/AppArmor.pm:6576
 msgid "Invalid default"
-<<<<<<< HEAD
-msgstr ""
-
-#~ msgid "A profile for %s does not exist create one?"
-#~ msgstr "Ein Profil für %s existiert nicht. Neu erstellen?"
-
-#~ msgid "A local profile for %s does not exist create one?"
-#~ msgstr "Ein lokales Profil für %s existiert nicht. Neu erstellen?"
-
-#~ msgid "DBI Execution failed: %s."
-#~ msgstr "Fehler beim Ausführen von DBI: '%s'."
-
-#~ msgid "Couldn't open file: %s."
-#~ msgstr "Datei konnte nicht geöffnet werden: '%s'."
-
-#~ msgid "No type value passed.  Unable to determine page count."
-#~ msgstr ""
-#~ "Kein Wert für den Typ übergeben.  Seitenzahl konnte nicht ermittelt werden."
-
-#~ msgid "Failed copying %s."
-#~ msgstr "Fehler beim Kopieren von '%s'."
-
-#~ msgid "Export Log Error: Couldn't open %s"
-#~ msgstr "Fehler in Exportprotokoll: '%s' konnte nicht geöffnet werden"
-
-#~ msgid "Fatal error.  No report name given. Exiting."
-#~ msgstr ""
-#~ "Schwerwiegender Fehler.  Kein Berichtsname angegeben. Der Vorgang wird "
-#~ "beendet."
-
-#~ msgid ""
-#~ "Unable to get configuration info for %s.\n"
-#~ "                Unable to find %s."
-#~ msgstr ""
-#~ "Es konnten keine Konfigurationsinformationen für '%s' abgerufen werden.\n"
-#~ "                '%s' konnte nicht gefunden werden."
-
-#~ msgid "Failed to parse: %s."
-#~ msgstr "Analyse nicht möglich: '%s'."
-
-#~ msgid "Fatal Error.  Couldn't open %s."
-#~ msgstr "Schwerwiegender Fehler: ' %s' konnte nicht geöffnet werden."
-
-#~ msgid "Fatal Error.  Can't run %s.  Exiting."
-#~ msgstr ""
-#~ "Schwerwiegender Fehler.  '%s' kann nicht ausgeführt werden.  Der Vorgang "
-#~ "wird beendet."
-
-#~ msgid "Fatal Error.  No directory, %s, found.  Exiting."
-#~ msgstr ""
-#~ "Schwerwiegender Fehler.  Kein Verzeichnis, '%s', gefunden.  Der Vorgang wird "
-#~ "beendet."
-
-#~ msgid "Fatal Error.  Couldn't open %s.  Exiting"
-#~ msgstr ""
-#~ "Schwerwiegender Fehler.  '%s' konnte nicht geöffnet werden.  Der Vorgang "
-#~ "wird beendet."
-
-#~ msgid "Fatal Error.  getArchReport() couldn't open %s"
-#~ msgstr "Schwerwiegender Fehler.  getArchReport() konnte '%s' nicht öffnen"
-=======
-msgstr "Ungültiger Standardwert."
->>>>>>> 252829ae
+msgstr "Ungültiger Standardwert."