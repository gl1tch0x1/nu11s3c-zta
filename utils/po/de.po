# Copyright (C) 2006 SuSE Linux Products GmbH, Nuernberg
# Copyright (C) 2013 Christian Boltz
# This file is distributed under the same license as the package.
#
msgid ""
msgstr ""
"Project-Id-Version: apparmor-utils\n"
"Report-Msgid-Bugs-To: <apparmor@lists.ubuntu.com>\n"
<<<<<<< HEAD
"POT-Creation-Date: 2014-02-13 10:57-0800\n"
"PO-Revision-Date: 2014-09-10 21:05+0200\n"
"Last-Translator: Christian Boltz <apparmor@cboltz.de>\n"
=======
"POT-Creation-Date: 2014-09-10 11:15-0700\n"
"PO-Revision-Date: 2014-09-11 02:01+0000\n"
"Last-Translator: Christian Boltz <Unknown>\n"
"Language-Team: LANGUAGE <LL@li.org>\n"
>>>>>>> 298df162
"MIME-Version: 1.0\n"
"Content-Type: text/plain; charset=UTF-8\n"
"Content-Transfer-Encoding: 8bit\n"
"X-Launchpad-Export-Date: 2014-09-11 05:48+0000\n"
"X-Generator: Launchpad (build 17196)\n"
"Language: de\n"

#: ../aa-genprof:52
msgid "Generate profile for the given program"
msgstr "Profil für das angegebene Programm erstellen"

#: ../aa-genprof:53 ../aa-logprof:25 ../aa-cleanprof:24 ../aa-mergeprof:31
#: ../aa-autodep:25 ../aa-audit:25 ../aa-complain:24 ../aa-enforce:24
#: ../aa-disable:24
msgid "path to profiles"
msgstr "Pfad zu den Profilen"

#: ../aa-genprof:54 ../aa-logprof:26
msgid "path to logfile"
msgstr "Pfad zur Logdatei"

#: ../aa-genprof:55
msgid "name of program to profile"
msgstr "Name des Programms, für das ein Profil erstellt werden soll"

#: ../aa-genprof:65 ../aa-logprof:37
#, python-format
msgid "The logfile %s does not exist. Please check the path"
<<<<<<< HEAD
msgstr "Die Logdatei %s ist nicht vorhanden. Überprüfen Sie den Pfad."
=======
msgstr "Die Logdatei %s existiert nicht. Bitte überprüfen Sie den Pfad"
>>>>>>> 298df162

#: ../aa-genprof:71 ../aa-logprof:43 ../aa-unconfined:34
msgid ""
"It seems AppArmor was not started. Please enable AppArmor and try again."
msgstr ""
"AppArmor wurde offenbar nicht gestartet. Aktivieren Sie AppArmor und "
"versuchen Sie es erneut."

#: ../aa-genprof:76
#, python-format
msgid "%s is not a directory."
msgstr "%s ist kein Verzeichnis."

#: ../aa-genprof:90
#, python-format
msgid ""
"Can't find %s in the system path list. If the name of the application\n"
"is correct, please run 'which %s' as a user with correct PATH\n"
"environment set up in order to find the fully-qualified path and\n"
"use the full path as parameter."
msgstr ""
"%s wurde in der Systempfadliste nicht gefunden. Wenn der Name der Anwendung\n"
"richtig ist, führen Sie 'which %s' als Benutzer mit korrekter PATH-Umgebung\n"
<<<<<<< HEAD
"aus, um den vollständig qualifizierten Pfad zu finden, und benutzen Sie diesen\n"
=======
"aus, um den vollständig qualifizierten Pfad zu finden, und benutzen Sie "
"diesen\n"
>>>>>>> 298df162
"als Parameter."

#: ../aa-genprof:92
#, python-format
msgid "%s does not exists, please double-check the path."
<<<<<<< HEAD
msgstr "%s ist nicht vorhanden. Überprüfen Sie den Pfad."
=======
msgstr "%s existiert nicht. Bitte überprüfen Sie den Pfad"
>>>>>>> 298df162

#: ../aa-genprof:120
msgid ""
"\n"
"Before you begin, you may wish to check if a\n"
"profile already exists for the application you\n"
"wish to confine. See the following wiki page for\n"
"more information:"
msgstr ""

#: ../aa-genprof:122
msgid ""
"Please start the application to be profiled in\n"
"another window and exercise its functionality now.\n"
"\n"
"Once completed, select the \"Scan\" option below in \n"
"order to scan the system logs for AppArmor events. \n"
"\n"
"For each AppArmor event, you will be given the \n"
"opportunity to choose whether the access should be \n"
"allowed or denied."
msgstr ""
"Starten Sie die Anwendung, für die ein Profil erstellt werden soll, in\n"
" einem anderen Fenster, und führen Sie die Funktionalität jetzt aus.\n"
" \n"
" Nach Abschluss dieses Vorgangs wählen Sie unten \"Durchsuchen\", um\n"
"in den Systemprotokollen nach AppArmor-Ereignissen zu suchen. \n"
" \n"
"Für jedes AppArmor-Ereignis haben Sie die Gelegenheit anzugeben,\n"
"ob der Zugriff zugelassen oder verweigert werden soll."

#: ../aa-genprof:143
msgid "Profiling"
msgstr "Profilerstellung"

#: ../aa-genprof:161
msgid ""
"\n"
"Reloaded AppArmor profiles in enforce mode."
msgstr ""
"\n"
"AppArmor-Profile wurden im Erzwingen-Modus neu geladen."

#: ../aa-genprof:162
msgid ""
"\n"
"Please consider contributing your new profile!\n"
"See the following wiki page for more information:"
msgstr ""

#: ../aa-genprof:163
#, python-format
msgid "Finished generating profile for %s."
msgstr "Profilerstellung für %s abgeschlossen."

#: ../aa-logprof:24
msgid "Process log entries to generate profiles"
msgstr ""

#: ../aa-logprof:27
msgid "mark in the log to start processing after"
msgstr ""

#: ../aa-cleanprof:23
msgid "Cleanup the profiles for the given programs"
msgstr ""

#: ../aa-cleanprof:25 ../aa-autodep:26 ../aa-audit:27 ../aa-complain:26
#: ../aa-enforce:26 ../aa-disable:26
msgid "name of program"
msgstr "Name des Programms"

#: ../aa-cleanprof:26
msgid "Silently overwrite with a clean profile"
msgstr ""

#: ../aa-mergeprof:29
msgid "Perform a 2-way or 3-way merge on the given profiles"
msgstr ""

#: ../aa-mergeprof:28
msgid "your profile"
msgstr "Ihr Profil"

#: ../aa-mergeprof:29
msgid "base profile"
msgstr ""

#: ../aa-mergeprof:30
msgid "other profile"
msgstr ""

#: ../aa-mergeprof:53
msgid ""
"The following local profiles were changed. Would you like to save them?"
msgstr ""
"Die folgenden lokalen Profile wurden geändert. Möchten Sie sie speichern?"

#: ../aa-mergeprof:131 ../aa-mergeprof:413
msgid "Path"
msgstr "Pfad"

#: ../aa-mergeprof:132
msgid "Select the appropriate mode"
msgstr "Wählen Sie den passenden Modus"

#: ../aa-mergeprof:149
msgid "Unknown selection"
msgstr "Unbekannte Auswahl"

#: ../aa-mergeprof:166 ../aa-mergeprof:192
msgid "File includes"
msgstr ""

#: ../aa-mergeprof:166 ../aa-mergeprof:192
msgid "Select the ones you wish to add"
msgstr ""

#: ../aa-mergeprof:178 ../aa-mergeprof:205
#, python-format
msgid "Adding %s to the file."
msgstr "%s wird zum Profil hinzugefügt."

#: ../aa-mergeprof:182
msgid "unknown"
msgstr "unbekannt"

#: ../aa-mergeprof:207 ../aa-mergeprof:258 ../aa-mergeprof:499
#: ../aa-mergeprof:541 ../aa-mergeprof:658
#, python-format
msgid "Deleted %s previous matching profile entries."
msgstr "%s vorherige übereinstimmende Profileinträge wurden gelöscht."

#: ../aa-mergeprof:227 ../aa-mergeprof:412 ../aa-mergeprof:612
#: ../aa-mergeprof:639
msgid "Profile"
msgstr "Profil"

#: ../aa-mergeprof:228
msgid "Capability"
msgstr "Capability"

#: ../aa-mergeprof:229 ../aa-mergeprof:463
msgid "Severity"
msgstr "Schweregrad"

#: ../aa-mergeprof:256 ../aa-mergeprof:497
#, python-format
msgid "Adding %s to profile."
msgstr "%s wird zum Profil hinzugefügt."

#: ../aa-mergeprof:265
#, python-format
msgid "Adding capability %s to profile."
msgstr "Capability %s zum Profil hinzugefügt."

#: ../aa-mergeprof:272
#, python-format
msgid "Denying capability %s to profile."
msgstr "Capability %s wird dem Profil verweigert."

#: ../aa-mergeprof:422 ../aa-mergeprof:453
msgid "(owner permissions off)"
msgstr "(Eigentümerberechtigungen deaktiviert)"

#: ../aa-mergeprof:427
msgid "(force new perms to owner)"
msgstr "(neue Berechtigungen für Eigentümer erzwingen)"

#: ../aa-mergeprof:430
msgid "(force all rule perms to owner)"
msgstr "(alle Regelberechtigungen für Eigentümer erzwingen)"

#: ../aa-mergeprof:442
msgid "Old Mode"
msgstr "Alter Modus"

#: ../aa-mergeprof:443
msgid "New Mode"
msgstr "Neuer Modus"

#: ../aa-mergeprof:458
msgid "(force perms to owner)"
msgstr "(Berechtigungen für Eigentümer erzwingen)"

#: ../aa-mergeprof:461
msgid "Mode"
msgstr "Modus"

#: ../aa-mergeprof:539
#, python-format
msgid "Adding %s %s to profile"
msgstr "%s %s wird zum Profil hinzugefügt."

#: ../aa-mergeprof:557
msgid "Enter new path: "
msgstr "Neuen Pfad eingeben: "

#: ../aa-mergeprof:613 ../aa-mergeprof:640
msgid "Network Family"
msgstr "Netzwerkfamilie"

#: ../aa-mergeprof:614 ../aa-mergeprof:641
msgid "Socket Type"
msgstr "Socket-Typ"

#: ../aa-mergeprof:656
#, python-format
msgid "Adding %s to profile"
msgstr "%s wird zum Profil hinzugefügt."

#: ../aa-mergeprof:666
#, python-format
msgid "Adding network access %s %s to profile."
msgstr "Netzwerkzugriff '%s' '%s' wird zum Profil hinzugefügt."

#: ../aa-mergeprof:672
#, python-format
msgid "Denying network access %s %s to profile"
msgstr "Netzwerkzugriff '%s' '%s' wird dem Profil verweigert."

#: ../aa-autodep:23
msgid "Generate a basic AppArmor profile by guessing requirements"
msgstr ""

#: ../aa-autodep:24
msgid "overwrite existing profile"
msgstr ""

#: ../aa-audit:24
msgid "Switch the given programs to audit mode"
msgstr "Das angegebene Programm in den Audit-Modus versetzen"

#: ../aa-audit:26
msgid "remove audit mode"
msgstr "Audit-Modus entfernen"

#: ../aa-audit:28
msgid "Show full trace"
msgstr ""

#: ../aa-complain:23
msgid "Switch the given program to complain mode"
msgstr "Das angegebene Programm in den Complain-Modus versetzen"
<<<<<<< HEAD

#: ../aa-complain:25
msgid "remove complain mode"
msgstr "Complain-Modus entfernen"
=======
>>>>>>> 298df162

#: ../aa-enforce:23
msgid "Switch the given program to enforce mode"
msgstr "Das angegebene Programm in den Erzwingen-Modus versetzen"
<<<<<<< HEAD

#: ../aa-enforce:25
msgid "switch to complain mode"
msgstr "In den Complain-Modus versetzen"
=======
>>>>>>> 298df162

#: ../aa-disable:23
msgid "Disable the profile for the given programs"
msgstr ""

#: ../aa-unconfined:26
msgid "Lists unconfined processes having tcp or udp ports"
msgstr ""

#: ../aa-unconfined:27
msgid "scan all processes from /proc"
msgstr ""

#: ../aa-unconfined:81
#, python-format
msgid "%s %s (%s) not confined"
msgstr ""

#: ../aa-unconfined:85
#, python-format
msgid "%s %s %snot confined"
msgstr ""

#: ../aa-unconfined:90
#, python-format
msgid "%s %s (%s) confined by '%s'"
msgstr ""

#: ../aa-unconfined:94
#, python-format
msgid "%s %s %sconfined by '%s'"
msgstr ""

#: ../apparmor/aa.py:196
#, python-format
msgid "Followed too many links while resolving %s"
msgstr ""

#: ../apparmor/aa.py:252 ../apparmor/aa.py:259
#, python-format
msgid "Can't find %s"
msgstr ""

#: ../apparmor/aa.py:264 ../apparmor/aa.py:548
#, python-format
msgid "Setting %s to complain mode."
msgstr ""

#: ../apparmor/aa.py:271
#, python-format
msgid "Setting %s to enforce mode."
msgstr ""

#: ../apparmor/aa.py:286
#, python-format
msgid "Unable to find basename for %s."
msgstr ""

#: ../apparmor/aa.py:301
#, python-format
msgid "Could not create %s symlink to %s."
msgstr ""

#: ../apparmor/aa.py:314
#, python-format
msgid "Unable to read first line from %s: File Not Found"
msgstr ""

#: ../apparmor/aa.py:328
#, python-format
msgid ""
"Unable to fork: %s\n"
"\t%s"
msgstr ""

#: ../apparmor/aa.py:449 ../apparmor/ui.py:303
msgid ""
"Are you sure you want to abandon this set of profile changes and exit?"
msgstr ""

#: ../apparmor/aa.py:451 ../apparmor/ui.py:305
msgid "Abandoning all changes."
msgstr ""

#: ../apparmor/aa.py:464
msgid "Connecting to repository..."
msgstr ""

#: ../apparmor/aa.py:470
msgid "WARNING: Error fetching profiles from the repository"
msgstr ""

#: ../apparmor/aa.py:550
#, python-format
msgid "Error activating profiles: %s"
msgstr ""

#: ../apparmor/aa.py:605
#, python-format
msgid "%s contains no profile"
msgstr ""

#: ../apparmor/aa.py:706
#, python-format
msgid ""
"WARNING: Error synchronizing profiles with the repository:\n"
"%s\n"
msgstr ""

#: ../apparmor/aa.py:744
#, python-format
msgid ""
"WARNING: Error synchronizing profiles with the repository\n"
"%s"
msgstr ""

#: ../apparmor/aa.py:832 ../apparmor/aa.py:883
#, python-format
msgid ""
"WARNING: An error occurred while uploading the profile %s\n"
"%s"
msgstr ""

#: ../apparmor/aa.py:833
msgid "Uploaded changes to repository."
msgstr ""

#: ../apparmor/aa.py:865
msgid "Changelog Entry: "
msgstr ""

#: ../apparmor/aa.py:885
msgid ""
"Repository Error\n"
"Registration or Signin was unsuccessful. User login\n"
"information is required to upload profiles to the repository.\n"
"These changes could not be sent."
msgstr ""

#: ../apparmor/aa.py:995
msgid "Default Hat"
msgstr ""

#: ../apparmor/aa.py:997
msgid "Requested Hat"
msgstr ""

#: ../apparmor/aa.py:1218
#, python-format
msgid "%s has transition name but not transition mode"
msgstr ""

#: ../apparmor/aa.py:1232
#, python-format
msgid "Target profile exists: %s\n"
msgstr ""

#: ../apparmor/aa.py:1254
msgid "Program"
msgstr ""

#: ../apparmor/aa.py:1257
msgid "Execute"
msgstr ""

#: ../apparmor/aa.py:1287
msgid "Are you specifying a transition to a local profile?"
msgstr ""

#: ../apparmor/aa.py:1299
msgid "Enter profile name to transition to: "
msgstr ""

#: ../apparmor/aa.py:1308
msgid ""
"Should AppArmor sanitise the environment when\n"
"switching profiles?\n"
"\n"
"Sanitising environment is more secure,\n"
"but some applications depend on the presence\n"
"of LD_PRELOAD or LD_LIBRARY_PATH."
msgstr ""

#: ../apparmor/aa.py:1310
msgid ""
"Should AppArmor sanitise the environment when\n"
"switching profiles?\n"
"\n"
"Sanitising environment is more secure,\n"
"but this application appears to be using LD_PRELOAD\n"
"or LD_LIBRARY_PATH and sanitising the environment\n"
"could cause functionality problems."
msgstr ""

#: ../apparmor/aa.py:1318
#, python-format
msgid ""
"Launching processes in an unconfined state is a very\n"
"dangerous operation and can cause serious security holes.\n"
"\n"
"Are you absolutely certain you wish to remove all\n"
"AppArmor protection when executing %s ?"
msgstr ""

#: ../apparmor/aa.py:1320
msgid ""
"Should AppArmor sanitise the environment when\n"
"running this program unconfined?\n"
"\n"
"Not sanitising the environment when unconfining\n"
"a program opens up significant security holes\n"
"and should be avoided if at all possible."
msgstr ""

#: ../apparmor/aa.py:1396 ../apparmor/aa.py:1414
#, python-format
msgid ""
"A profile for %s does not exist.\n"
"Do you want to create one?"
msgstr ""

#: ../apparmor/aa.py:1523
msgid "Complain-mode changes:"
msgstr ""

#: ../apparmor/aa.py:1525
msgid "Enforce-mode changes:"
msgstr ""

#: ../apparmor/aa.py:1528
#, python-format
msgid "Invalid mode found: %s"
msgstr ""

#: ../apparmor/aa.py:1918
#, python-format
msgid ""
"The specified path does not match this log entry:\n"
"\n"
"  Log Entry: %s\n"
"  Entered Path:  %s\n"
"Do you really want to use this path?"
msgstr ""

#: ../apparmor/aa.py:2251
#, python-format
msgid "Reading log entries from %s."
msgstr ""

#: ../apparmor/aa.py:2254
#, python-format
msgid "Updating AppArmor profiles in %s."
msgstr ""

#: ../apparmor/aa.py:2323
msgid ""
"Select which profile changes you would like to save to the\n"
"local profile set."
msgstr ""

#: ../apparmor/aa.py:2324
msgid "Local profile changes"
msgstr ""

#: ../apparmor/aa.py:2418
msgid "Profile Changes"
msgstr ""

#: ../apparmor/aa.py:2428
#, python-format
msgid "Can't find existing profile %s to compare changes."
msgstr ""

#: ../apparmor/aa.py:2566 ../apparmor/aa.py:2581
#, python-format
msgid "Can't read AppArmor profiles in %s"
msgstr ""

#: ../apparmor/aa.py:2677
#, python-format
msgid "%s profile in %s contains syntax errors in line: %s."
msgstr ""

#: ../apparmor/aa.py:2734
#, python-format
msgid "Syntax Error: Unexpected End of Profile reached in file: %s line: %s"
msgstr ""

#: ../apparmor/aa.py:2749
#, python-format
msgid "Syntax Error: Unexpected capability entry found in file: %s line: %s"
msgstr ""

#: ../apparmor/aa.py:2770
#, python-format
msgid "Syntax Error: Unexpected link entry found in file: %s line: %s"
msgstr ""

#: ../apparmor/aa.py:2798
#, python-format
msgid ""
"Syntax Error: Unexpected change profile entry found in file: %s line: %s"
msgstr ""

#: ../apparmor/aa.py:2820
#, python-format
msgid "Syntax Error: Unexpected rlimit entry found in file: %s line: %s"
msgstr ""

#: ../apparmor/aa.py:2831
#, python-format
msgid ""
"Syntax Error: Unexpected boolean definition found in file: %s line: %s"
msgstr ""

#: ../apparmor/aa.py:2871
#, python-format
msgid "Syntax Error: Unexpected bare file rule found in file: %s line: %s"
msgstr ""

#: ../apparmor/aa.py:2894
#, python-format
msgid "Syntax Error: Unexpected path entry found in file: %s line: %s"
msgstr ""

#: ../apparmor/aa.py:2922
#, python-format
msgid "Syntax Error: Invalid Regex %s in file: %s line: %s"
msgstr ""

#: ../apparmor/aa.py:2925
#, python-format
msgid "Invalid mode %s in file: %s line: %s"
msgstr ""

#: ../apparmor/aa.py:2977
#, python-format
msgid "Syntax Error: Unexpected network entry found in file: %s line: %s"
msgstr ""

#: ../apparmor/aa.py:3007
#, python-format
msgid "Syntax Error: Unexpected dbus entry found in file: %s line: %s"
msgstr ""

#: ../apparmor/aa.py:3030
#, python-format
msgid "Syntax Error: Unexpected mount entry found in file: %s line: %s"
msgstr ""

#: ../apparmor/aa.py:3052
#, python-format
msgid "Syntax Error: Unexpected signal entry found in file: %s line: %s"
msgstr ""

#: ../apparmor/aa.py:3074
#, python-format
<<<<<<< HEAD
msgid "%s %s (%s) not confined\n"
msgstr "%s %s (%s) nicht eingeschränkt\n"
=======
msgid "Syntax Error: Unexpected ptrace entry found in file: %s line: %s"
msgstr ""
>>>>>>> 298df162

#: ../apparmor/aa.py:3096
#, python-format
<<<<<<< HEAD
msgid "%s %s %snot confined\n"
msgstr "%s %s %snicht eingeschränkt\n"
=======
msgid "Syntax Error: Unexpected pivot_root entry found in file: %s line: %s"
msgstr ""
>>>>>>> 298df162

#: ../apparmor/aa.py:3118
#, python-format
msgid "Syntax Error: Unexpected unix entry found in file: %s line: %s"
msgstr ""

#: ../apparmor/aa.py:3140
#, python-format
msgid ""
"Syntax Error: Unexpected change hat declaration found in file: %s line: %s"
msgstr ""

#: ../apparmor/aa.py:3152
#, python-format
msgid "Syntax Error: Unexpected hat definition found in file: %s line: %s"
msgstr ""

#: ../apparmor/aa.py:3168
#, python-format
msgid "Error: Multiple definitions for hat %s in profile %s."
msgstr ""

#: ../apparmor/aa.py:3185
#, python-format
msgid "Warning: invalid \"REPOSITORY:\" line in %s, ignoring."
msgstr ""

#: ../apparmor/aa.py:3198
#, python-format
msgid "Syntax Error: Unknown line found in file: %s line: %s"
msgstr ""

#: ../apparmor/aa.py:3211
#, python-format
msgid ""
"Syntax Error: Missing '}' or ','. Reached end of file %s while inside "
"profile %s"
msgstr ""

#: ../apparmor/aa.py:3277
#, python-format
msgid "Redefining existing variable %s: %s in %s"
msgstr ""

#: ../apparmor/aa.py:3282
#, python-format
msgid "Values added to a non-existing variable %s: %s in %s"
msgstr ""

#: ../apparmor/aa.py:3284
#, python-format
msgid "Unknown variable operation %s for variable %s in %s"
msgstr ""

#: ../apparmor/aa.py:3343
#, python-format
msgid "Invalid allow string: %(allow)s"
msgstr ""

#: ../apparmor/aa.py:3778
msgid "Can't find existing profile to modify"
msgstr ""

#: ../apparmor/aa.py:4347
#, python-format
msgid "Writing updated profile for %s."
msgstr ""

#: ../apparmor/aa.py:4481
#, python-format
msgid "File Not Found: %s"
msgstr ""

#: ../apparmor/aa.py:4591
#, python-format
msgid ""
"%s is currently marked as a program that should not have its own\n"
"profile.  Usually, programs are marked this way if creating a profile for \n"
"them is likely to break the rest of the system.  If you know what you're\n"
"doing and are certain you want to create a profile for this program, edit\n"
"the corresponding entry in the [qualifiers] section in "
"/etc/apparmor/logprof.conf."
msgstr ""

#: ../apparmor/logparser.py:127 ../apparmor/logparser.py:132
#, python-format
msgid "Log contains unknown mode %s"
msgstr ""

#: ../apparmor/tools.py:86 ../apparmor/tools.py:102 ../apparmor/tools.py:128
#, python-format
msgid "%s does not exist, please double-check the path."
msgstr ""

#: ../apparmor/tools.py:100
msgid ""
"The given program cannot be found, please try with the fully qualified path "
"name of the program: "
msgstr ""

#: ../apparmor/tools.py:113 ../apparmor/tools.py:137 ../apparmor/tools.py:157
#: ../apparmor/tools.py:175 ../apparmor/tools.py:193
#, python-format
msgid "Profile for %s not found, skipping"
msgstr ""

#: ../apparmor/tools.py:140
#, python-format
msgid "Disabling %s."
msgstr ""

#: ../apparmor/tools.py:198
#, python-format
msgid "Setting %s to audit mode."
msgstr ""

#: ../apparmor/tools.py:200
#, python-format
msgid "Removing audit mode from %s."
msgstr ""

#: ../apparmor/tools.py:212
#, python-format
msgid ""
"Please pass an application to generate a profile for, not a profile itself - "
"skipping %s."
msgstr ""

#: ../apparmor/tools.py:220
#, python-format
msgid "Profile for %s already exists - skipping."
msgstr ""

#: ../apparmor/tools.py:232
#, python-format
msgid ""
"\n"
"Deleted %s rules."
msgstr ""

#: ../apparmor/tools.py:240
#, python-format
msgid ""
"The local profile for %s in file %s was changed. Would you like to save it?"
msgstr ""

#: ../apparmor/tools.py:260
#, python-format
msgid "The profile for %s does not exists. Nothing to clean."
msgstr ""

#: ../apparmor/ui.py:61
msgid "Invalid hotkey for"
msgstr ""

#: ../apparmor/ui.py:77 ../apparmor/ui.py:121 ../apparmor/ui.py:275
msgid "(Y)es"
msgstr ""

#: ../apparmor/ui.py:78 ../apparmor/ui.py:122 ../apparmor/ui.py:276
msgid "(N)o"
msgstr ""

#: ../apparmor/ui.py:123
msgid "(C)ancel"
msgstr ""

#: ../apparmor/ui.py:223
msgid "(A)llow"
msgstr ""

#: ../apparmor/ui.py:224
msgid "(M)ore"
msgstr ""

#: ../apparmor/ui.py:225
msgid "Audi(t)"
msgstr ""

#: ../apparmor/ui.py:226
msgid "Audi(t) off"
msgstr ""

#: ../apparmor/ui.py:227
msgid "Audit (A)ll"
msgstr ""

#: ../apparmor/ui.py:229
msgid "(O)wner permissions on"
msgstr ""

#: ../apparmor/ui.py:230
msgid "(O)wner permissions off"
msgstr ""

#: ../apparmor/ui.py:231
msgid "(D)eny"
msgstr ""

#: ../apparmor/ui.py:232
msgid "Abo(r)t"
msgstr ""

#: ../apparmor/ui.py:233
msgid "(F)inish"
msgstr ""

#: ../apparmor/ui.py:234
msgid "(I)nherit"
msgstr ""

#: ../apparmor/ui.py:235
msgid "(P)rofile"
msgstr ""

#: ../apparmor/ui.py:236
msgid "(P)rofile Clean Exec"
msgstr ""

#: ../apparmor/ui.py:237
msgid "(C)hild"
msgstr ""

#: ../apparmor/ui.py:238
msgid "(C)hild Clean Exec"
msgstr ""

#: ../apparmor/ui.py:239
msgid "(N)amed"
msgstr ""

#: ../apparmor/ui.py:240
msgid "(N)amed Clean Exec"
msgstr ""

#: ../apparmor/ui.py:241
msgid "(U)nconfined"
msgstr ""

#: ../apparmor/ui.py:242
msgid "(U)nconfined Clean Exec"
msgstr ""

#: ../apparmor/ui.py:243
msgid "(P)rofile Inherit"
msgstr ""

#: ../apparmor/ui.py:244
msgid "(P)rofile Inherit Clean Exec"
msgstr ""

#: ../apparmor/ui.py:245
msgid "(C)hild Inherit"
msgstr ""

#: ../apparmor/ui.py:246
msgid "(C)hild Inherit Clean Exec"
msgstr ""

#: ../apparmor/ui.py:247
msgid "(N)amed Inherit"
msgstr ""

#: ../apparmor/ui.py:248
msgid "(N)amed Inherit Clean Exec"
msgstr ""

#: ../apparmor/ui.py:249
msgid "(X) ix On"
msgstr ""

#: ../apparmor/ui.py:250
msgid "(X) ix Off"
msgstr ""

#: ../apparmor/ui.py:251 ../apparmor/ui.py:265
msgid "(S)ave Changes"
msgstr ""

#: ../apparmor/ui.py:252
msgid "(C)ontinue Profiling"
msgstr ""

#: ../apparmor/ui.py:253
msgid "(N)ew"
msgstr ""

#: ../apparmor/ui.py:254
msgid "(G)lob"
msgstr ""

#: ../apparmor/ui.py:255
msgid "Glob with (E)xtension"
msgstr ""

#: ../apparmor/ui.py:256
msgid "(A)dd Requested Hat"
msgstr ""

#: ../apparmor/ui.py:257
msgid "(U)se Default Hat"
msgstr ""

#: ../apparmor/ui.py:258
msgid "(S)can system log for AppArmor events"
msgstr ""

#: ../apparmor/ui.py:259
msgid "(H)elp"
msgstr ""

#: ../apparmor/ui.py:260
msgid "(V)iew Profile"
msgstr ""

#: ../apparmor/ui.py:261
msgid "(U)se Profile"
msgstr ""

#: ../apparmor/ui.py:262
msgid "(C)reate New Profile"
msgstr ""

#: ../apparmor/ui.py:263
msgid "(U)pdate Profile"
msgstr ""

#: ../apparmor/ui.py:264
msgid "(I)gnore Update"
msgstr ""

#: ../apparmor/ui.py:266
msgid "Save Selec(t)ed Profile"
msgstr ""

#: ../apparmor/ui.py:267
msgid "(U)pload Changes"
msgstr ""

#: ../apparmor/ui.py:268
msgid "(V)iew Changes"
msgstr ""

#: ../apparmor/ui.py:269
msgid "View Changes b/w (C)lean profiles"
msgstr ""

#: ../apparmor/ui.py:270
msgid "(V)iew"
msgstr ""

#: ../apparmor/ui.py:271
msgid "(E)nable Repository"
msgstr ""

#: ../apparmor/ui.py:272
msgid "(D)isable Repository"
msgstr ""

#: ../apparmor/ui.py:273
msgid "(N)ever Ask Again"
msgstr ""

#: ../apparmor/ui.py:274
msgid "Ask Me (L)ater"
msgstr ""

#: ../apparmor/ui.py:277
msgid "Allow All (N)etwork"
msgstr ""

#: ../apparmor/ui.py:278
msgid "Allow Network Fa(m)ily"
msgstr ""

#: ../apparmor/ui.py:279
msgid "(O)verwrite Profile"
msgstr ""

#: ../apparmor/ui.py:280
msgid "(K)eep Profile"
msgstr ""

#: ../apparmor/ui.py:281
msgid "(C)ontinue"
msgstr ""

#: ../apparmor/ui.py:282
msgid "(I)gnore"
msgstr ""

#: ../apparmor/ui.py:344
#, python-format
msgid "PromptUser: Unknown command %s"
msgstr ""

#: ../apparmor/ui.py:351
#, python-format
msgid "PromptUser: Duplicate hotkey for %s: %s "
msgstr ""

#: ../apparmor/ui.py:363
msgid "PromptUser: Invalid hotkey in default item"
msgstr "PromptUser: Ungültiges Tastenkürzel für den Standardwert"

#: ../apparmor/ui.py:368
#, python-format
msgid "PromptUser: Invalid default %s"
msgstr "PromptUser: Ungültiger Standardwert %s"

#~ msgid "remove complain mode"
#~ msgstr "Complain-Modus entfernen"

#~ msgid "switch to complain mode"
#~ msgstr "In den Complain-Modus versetzen"

#, python-format
#~ msgid "%s %s (%s) not confined\n"
#~ msgstr "%s %s (%s) nicht eingeschränkt\n"

#, python-format
#~ msgid "%s %s %snot confined\n"
#~ msgstr "%s %s %snicht eingeschränkt\n"

#, python-format
<<<<<<< HEAD
msgid "%s %s %sconfined by '%s'\n"
msgstr "%s %s %seingeschränkt durch '%s'\n"
=======
#~ msgid "%s %s %sconfined by '%s'\n"
#~ msgstr "%s %s %seingeschränkt durch '%s'\n"
>>>>>>> 298df162
<|MERGE_RESOLUTION|>--- conflicted
+++ resolved
@@ -6,16 +6,9 @@
 msgstr ""
 "Project-Id-Version: apparmor-utils\n"
 "Report-Msgid-Bugs-To: <apparmor@lists.ubuntu.com>\n"
-<<<<<<< HEAD
 "POT-Creation-Date: 2014-02-13 10:57-0800\n"
-"PO-Revision-Date: 2014-09-10 21:05+0200\n"
+"PO-Revision-Date: 2014-09-11 02:01+0000\n"
 "Last-Translator: Christian Boltz <apparmor@cboltz.de>\n"
-=======
-"POT-Creation-Date: 2014-09-10 11:15-0700\n"
-"PO-Revision-Date: 2014-09-11 02:01+0000\n"
-"Last-Translator: Christian Boltz <Unknown>\n"
-"Language-Team: LANGUAGE <LL@li.org>\n"
->>>>>>> 298df162
 "MIME-Version: 1.0\n"
 "Content-Type: text/plain; charset=UTF-8\n"
 "Content-Transfer-Encoding: 8bit\n"
@@ -44,11 +37,7 @@
 #: ../aa-genprof:65 ../aa-logprof:37
 #, python-format
 msgid "The logfile %s does not exist. Please check the path"
-<<<<<<< HEAD
 msgstr "Die Logdatei %s ist nicht vorhanden. Überprüfen Sie den Pfad."
-=======
-msgstr "Die Logdatei %s existiert nicht. Bitte überprüfen Sie den Pfad"
->>>>>>> 298df162
 
 #: ../aa-genprof:71 ../aa-logprof:43 ../aa-unconfined:34
 msgid ""
@@ -72,22 +61,13 @@
 msgstr ""
 "%s wurde in der Systempfadliste nicht gefunden. Wenn der Name der Anwendung\n"
 "richtig ist, führen Sie 'which %s' als Benutzer mit korrekter PATH-Umgebung\n"
-<<<<<<< HEAD
 "aus, um den vollständig qualifizierten Pfad zu finden, und benutzen Sie diesen\n"
-=======
-"aus, um den vollständig qualifizierten Pfad zu finden, und benutzen Sie "
-"diesen\n"
->>>>>>> 298df162
 "als Parameter."
 
 #: ../aa-genprof:92
 #, python-format
 msgid "%s does not exists, please double-check the path."
-<<<<<<< HEAD
 msgstr "%s ist nicht vorhanden. Überprüfen Sie den Pfad."
-=======
-msgstr "%s existiert nicht. Bitte überprüfen Sie den Pfad"
->>>>>>> 298df162
 
 #: ../aa-genprof:120
 msgid ""
@@ -332,24 +312,18 @@
 #: ../aa-complain:23
 msgid "Switch the given program to complain mode"
 msgstr "Das angegebene Programm in den Complain-Modus versetzen"
-<<<<<<< HEAD
 
 #: ../aa-complain:25
 msgid "remove complain mode"
 msgstr "Complain-Modus entfernen"
-=======
->>>>>>> 298df162
 
 #: ../aa-enforce:23
 msgid "Switch the given program to enforce mode"
 msgstr "Das angegebene Programm in den Erzwingen-Modus versetzen"
-<<<<<<< HEAD
 
 #: ../aa-enforce:25
 msgid "switch to complain mode"
 msgstr "In den Complain-Modus versetzen"
-=======
->>>>>>> 298df162
 
 #: ../aa-disable:23
 msgid "Disable the profile for the given programs"
@@ -363,796 +337,22 @@
 msgid "scan all processes from /proc"
 msgstr ""
 
-#: ../aa-unconfined:81
-#, python-format
-msgid "%s %s (%s) not confined"
-msgstr ""
-
-#: ../aa-unconfined:85
-#, python-format
-msgid "%s %s %snot confined"
-msgstr ""
-
-#: ../aa-unconfined:90
-#, python-format
-msgid "%s %s (%s) confined by '%s'"
-msgstr ""
-
-#: ../aa-unconfined:94
-#, python-format
-msgid "%s %s %sconfined by '%s'"
-msgstr ""
-
-#: ../apparmor/aa.py:196
-#, python-format
-msgid "Followed too many links while resolving %s"
-msgstr ""
-
-#: ../apparmor/aa.py:252 ../apparmor/aa.py:259
-#, python-format
-msgid "Can't find %s"
-msgstr ""
-
-#: ../apparmor/aa.py:264 ../apparmor/aa.py:548
-#, python-format
-msgid "Setting %s to complain mode."
-msgstr ""
-
-#: ../apparmor/aa.py:271
-#, python-format
-msgid "Setting %s to enforce mode."
-msgstr ""
-
-#: ../apparmor/aa.py:286
-#, python-format
-msgid "Unable to find basename for %s."
-msgstr ""
-
-#: ../apparmor/aa.py:301
-#, python-format
-msgid "Could not create %s symlink to %s."
-msgstr ""
-
-#: ../apparmor/aa.py:314
-#, python-format
-msgid "Unable to read first line from %s: File Not Found"
-msgstr ""
-
-#: ../apparmor/aa.py:328
-#, python-format
-msgid ""
-"Unable to fork: %s\n"
-"\t%s"
-msgstr ""
-
-#: ../apparmor/aa.py:449 ../apparmor/ui.py:303
-msgid ""
-"Are you sure you want to abandon this set of profile changes and exit?"
-msgstr ""
-
-#: ../apparmor/aa.py:451 ../apparmor/ui.py:305
-msgid "Abandoning all changes."
-msgstr ""
-
-#: ../apparmor/aa.py:464
-msgid "Connecting to repository..."
-msgstr ""
-
-#: ../apparmor/aa.py:470
-msgid "WARNING: Error fetching profiles from the repository"
-msgstr ""
-
-#: ../apparmor/aa.py:550
-#, python-format
-msgid "Error activating profiles: %s"
-msgstr ""
-
-#: ../apparmor/aa.py:605
-#, python-format
-msgid "%s contains no profile"
-msgstr ""
-
-#: ../apparmor/aa.py:706
-#, python-format
-msgid ""
-"WARNING: Error synchronizing profiles with the repository:\n"
-"%s\n"
-msgstr ""
-
-#: ../apparmor/aa.py:744
-#, python-format
-msgid ""
-"WARNING: Error synchronizing profiles with the repository\n"
-"%s"
-msgstr ""
-
-#: ../apparmor/aa.py:832 ../apparmor/aa.py:883
-#, python-format
-msgid ""
-"WARNING: An error occurred while uploading the profile %s\n"
-"%s"
-msgstr ""
-
-#: ../apparmor/aa.py:833
-msgid "Uploaded changes to repository."
-msgstr ""
-
-#: ../apparmor/aa.py:865
-msgid "Changelog Entry: "
-msgstr ""
-
-#: ../apparmor/aa.py:885
-msgid ""
-"Repository Error\n"
-"Registration or Signin was unsuccessful. User login\n"
-"information is required to upload profiles to the repository.\n"
-"These changes could not be sent."
-msgstr ""
-
-#: ../apparmor/aa.py:995
-msgid "Default Hat"
-msgstr ""
-
-#: ../apparmor/aa.py:997
-msgid "Requested Hat"
-msgstr ""
-
-#: ../apparmor/aa.py:1218
-#, python-format
-msgid "%s has transition name but not transition mode"
-msgstr ""
-
-#: ../apparmor/aa.py:1232
-#, python-format
-msgid "Target profile exists: %s\n"
-msgstr ""
-
-#: ../apparmor/aa.py:1254
-msgid "Program"
-msgstr ""
-
-#: ../apparmor/aa.py:1257
-msgid "Execute"
-msgstr ""
-
-#: ../apparmor/aa.py:1287
-msgid "Are you specifying a transition to a local profile?"
-msgstr ""
-
-#: ../apparmor/aa.py:1299
-msgid "Enter profile name to transition to: "
-msgstr ""
-
-#: ../apparmor/aa.py:1308
-msgid ""
-"Should AppArmor sanitise the environment when\n"
-"switching profiles?\n"
-"\n"
-"Sanitising environment is more secure,\n"
-"but some applications depend on the presence\n"
-"of LD_PRELOAD or LD_LIBRARY_PATH."
-msgstr ""
-
-#: ../apparmor/aa.py:1310
-msgid ""
-"Should AppArmor sanitise the environment when\n"
-"switching profiles?\n"
-"\n"
-"Sanitising environment is more secure,\n"
-"but this application appears to be using LD_PRELOAD\n"
-"or LD_LIBRARY_PATH and sanitising the environment\n"
-"could cause functionality problems."
-msgstr ""
-
-#: ../apparmor/aa.py:1318
-#, python-format
-msgid ""
-"Launching processes in an unconfined state is a very\n"
-"dangerous operation and can cause serious security holes.\n"
-"\n"
-"Are you absolutely certain you wish to remove all\n"
-"AppArmor protection when executing %s ?"
-msgstr ""
-
-#: ../apparmor/aa.py:1320
-msgid ""
-"Should AppArmor sanitise the environment when\n"
-"running this program unconfined?\n"
-"\n"
-"Not sanitising the environment when unconfining\n"
-"a program opens up significant security holes\n"
-"and should be avoided if at all possible."
-msgstr ""
-
-#: ../apparmor/aa.py:1396 ../apparmor/aa.py:1414
-#, python-format
-msgid ""
-"A profile for %s does not exist.\n"
-"Do you want to create one?"
-msgstr ""
-
-#: ../apparmor/aa.py:1523
-msgid "Complain-mode changes:"
-msgstr ""
-
-#: ../apparmor/aa.py:1525
-msgid "Enforce-mode changes:"
-msgstr ""
-
-#: ../apparmor/aa.py:1528
-#, python-format
-msgid "Invalid mode found: %s"
-msgstr ""
-
-#: ../apparmor/aa.py:1918
-#, python-format
-msgid ""
-"The specified path does not match this log entry:\n"
-"\n"
-"  Log Entry: %s\n"
-"  Entered Path:  %s\n"
-"Do you really want to use this path?"
-msgstr ""
-
-#: ../apparmor/aa.py:2251
-#, python-format
-msgid "Reading log entries from %s."
-msgstr ""
-
-#: ../apparmor/aa.py:2254
-#, python-format
-msgid "Updating AppArmor profiles in %s."
-msgstr ""
-
-#: ../apparmor/aa.py:2323
-msgid ""
-"Select which profile changes you would like to save to the\n"
-"local profile set."
-msgstr ""
-
-#: ../apparmor/aa.py:2324
-msgid "Local profile changes"
-msgstr ""
-
-#: ../apparmor/aa.py:2418
-msgid "Profile Changes"
-msgstr ""
-
-#: ../apparmor/aa.py:2428
-#, python-format
-msgid "Can't find existing profile %s to compare changes."
-msgstr ""
-
-#: ../apparmor/aa.py:2566 ../apparmor/aa.py:2581
-#, python-format
-msgid "Can't read AppArmor profiles in %s"
-msgstr ""
-
-#: ../apparmor/aa.py:2677
-#, python-format
-msgid "%s profile in %s contains syntax errors in line: %s."
-msgstr ""
-
-#: ../apparmor/aa.py:2734
-#, python-format
-msgid "Syntax Error: Unexpected End of Profile reached in file: %s line: %s"
-msgstr ""
-
-#: ../apparmor/aa.py:2749
-#, python-format
-msgid "Syntax Error: Unexpected capability entry found in file: %s line: %s"
-msgstr ""
-
-#: ../apparmor/aa.py:2770
-#, python-format
-msgid "Syntax Error: Unexpected link entry found in file: %s line: %s"
-msgstr ""
-
-#: ../apparmor/aa.py:2798
-#, python-format
-msgid ""
-"Syntax Error: Unexpected change profile entry found in file: %s line: %s"
-msgstr ""
-
-#: ../apparmor/aa.py:2820
-#, python-format
-msgid "Syntax Error: Unexpected rlimit entry found in file: %s line: %s"
-msgstr ""
-
-#: ../apparmor/aa.py:2831
-#, python-format
-msgid ""
-"Syntax Error: Unexpected boolean definition found in file: %s line: %s"
-msgstr ""
-
-#: ../apparmor/aa.py:2871
-#, python-format
-msgid "Syntax Error: Unexpected bare file rule found in file: %s line: %s"
-msgstr ""
-
-#: ../apparmor/aa.py:2894
-#, python-format
-msgid "Syntax Error: Unexpected path entry found in file: %s line: %s"
-msgstr ""
-
-#: ../apparmor/aa.py:2922
-#, python-format
-msgid "Syntax Error: Invalid Regex %s in file: %s line: %s"
-msgstr ""
-
-#: ../apparmor/aa.py:2925
-#, python-format
-msgid "Invalid mode %s in file: %s line: %s"
-msgstr ""
-
-#: ../apparmor/aa.py:2977
-#, python-format
-msgid "Syntax Error: Unexpected network entry found in file: %s line: %s"
-msgstr ""
-
-#: ../apparmor/aa.py:3007
-#, python-format
-msgid "Syntax Error: Unexpected dbus entry found in file: %s line: %s"
-msgstr ""
-
-#: ../apparmor/aa.py:3030
-#, python-format
-msgid "Syntax Error: Unexpected mount entry found in file: %s line: %s"
-msgstr ""
-
-#: ../apparmor/aa.py:3052
-#, python-format
-msgid "Syntax Error: Unexpected signal entry found in file: %s line: %s"
-msgstr ""
-
-#: ../apparmor/aa.py:3074
-#, python-format
-<<<<<<< HEAD
+#: ../aa-unconfined:79
+#, python-format
 msgid "%s %s (%s) not confined\n"
 msgstr "%s %s (%s) nicht eingeschränkt\n"
-=======
-msgid "Syntax Error: Unexpected ptrace entry found in file: %s line: %s"
-msgstr ""
->>>>>>> 298df162
-
-#: ../apparmor/aa.py:3096
-#, python-format
-<<<<<<< HEAD
+
+#: ../aa-unconfined:83
+#, python-format
 msgid "%s %s %snot confined\n"
 msgstr "%s %s %snicht eingeschränkt\n"
-=======
-msgid "Syntax Error: Unexpected pivot_root entry found in file: %s line: %s"
-msgstr ""
->>>>>>> 298df162
-
-#: ../apparmor/aa.py:3118
-#, python-format
-msgid "Syntax Error: Unexpected unix entry found in file: %s line: %s"
-msgstr ""
-
-#: ../apparmor/aa.py:3140
-#, python-format
-msgid ""
-"Syntax Error: Unexpected change hat declaration found in file: %s line: %s"
-msgstr ""
-
-#: ../apparmor/aa.py:3152
-#, python-format
-msgid "Syntax Error: Unexpected hat definition found in file: %s line: %s"
-msgstr ""
-
-#: ../apparmor/aa.py:3168
-#, python-format
-msgid "Error: Multiple definitions for hat %s in profile %s."
-msgstr ""
-
-#: ../apparmor/aa.py:3185
-#, python-format
-msgid "Warning: invalid \"REPOSITORY:\" line in %s, ignoring."
-msgstr ""
-
-#: ../apparmor/aa.py:3198
-#, python-format
-msgid "Syntax Error: Unknown line found in file: %s line: %s"
-msgstr ""
-
-#: ../apparmor/aa.py:3211
-#, python-format
-msgid ""
-"Syntax Error: Missing '}' or ','. Reached end of file %s while inside "
-"profile %s"
-msgstr ""
-
-#: ../apparmor/aa.py:3277
-#, python-format
-msgid "Redefining existing variable %s: %s in %s"
-msgstr ""
-
-#: ../apparmor/aa.py:3282
-#, python-format
-msgid "Values added to a non-existing variable %s: %s in %s"
-msgstr ""
-
-#: ../apparmor/aa.py:3284
-#, python-format
-msgid "Unknown variable operation %s for variable %s in %s"
-msgstr ""
-
-#: ../apparmor/aa.py:3343
-#, python-format
-msgid "Invalid allow string: %(allow)s"
-msgstr ""
-
-#: ../apparmor/aa.py:3778
-msgid "Can't find existing profile to modify"
-msgstr ""
-
-#: ../apparmor/aa.py:4347
-#, python-format
-msgid "Writing updated profile for %s."
-msgstr ""
-
-#: ../apparmor/aa.py:4481
-#, python-format
-msgid "File Not Found: %s"
-msgstr ""
-
-#: ../apparmor/aa.py:4591
-#, python-format
-msgid ""
-"%s is currently marked as a program that should not have its own\n"
-"profile.  Usually, programs are marked this way if creating a profile for \n"
-"them is likely to break the rest of the system.  If you know what you're\n"
-"doing and are certain you want to create a profile for this program, edit\n"
-"the corresponding entry in the [qualifiers] section in "
-"/etc/apparmor/logprof.conf."
-msgstr ""
-
-#: ../apparmor/logparser.py:127 ../apparmor/logparser.py:132
-#, python-format
-msgid "Log contains unknown mode %s"
-msgstr ""
-
-#: ../apparmor/tools.py:86 ../apparmor/tools.py:102 ../apparmor/tools.py:128
-#, python-format
-msgid "%s does not exist, please double-check the path."
-msgstr ""
-
-#: ../apparmor/tools.py:100
-msgid ""
-"The given program cannot be found, please try with the fully qualified path "
-"name of the program: "
-msgstr ""
-
-#: ../apparmor/tools.py:113 ../apparmor/tools.py:137 ../apparmor/tools.py:157
-#: ../apparmor/tools.py:175 ../apparmor/tools.py:193
-#, python-format
-msgid "Profile for %s not found, skipping"
-msgstr ""
-
-#: ../apparmor/tools.py:140
-#, python-format
-msgid "Disabling %s."
-msgstr ""
-
-#: ../apparmor/tools.py:198
-#, python-format
-msgid "Setting %s to audit mode."
-msgstr ""
-
-#: ../apparmor/tools.py:200
-#, python-format
-msgid "Removing audit mode from %s."
-msgstr ""
-
-#: ../apparmor/tools.py:212
-#, python-format
-msgid ""
-"Please pass an application to generate a profile for, not a profile itself - "
-"skipping %s."
-msgstr ""
-
-#: ../apparmor/tools.py:220
-#, python-format
-msgid "Profile for %s already exists - skipping."
-msgstr ""
-
-#: ../apparmor/tools.py:232
-#, python-format
-msgid ""
-"\n"
-"Deleted %s rules."
-msgstr ""
-
-#: ../apparmor/tools.py:240
-#, python-format
-msgid ""
-"The local profile for %s in file %s was changed. Would you like to save it?"
-msgstr ""
-
-#: ../apparmor/tools.py:260
-#, python-format
-msgid "The profile for %s does not exists. Nothing to clean."
-msgstr ""
-
-#: ../apparmor/ui.py:61
-msgid "Invalid hotkey for"
-msgstr ""
-
-#: ../apparmor/ui.py:77 ../apparmor/ui.py:121 ../apparmor/ui.py:275
-msgid "(Y)es"
-msgstr ""
-
-#: ../apparmor/ui.py:78 ../apparmor/ui.py:122 ../apparmor/ui.py:276
-msgid "(N)o"
-msgstr ""
-
-#: ../apparmor/ui.py:123
-msgid "(C)ancel"
-msgstr ""
-
-#: ../apparmor/ui.py:223
-msgid "(A)llow"
-msgstr ""
-
-#: ../apparmor/ui.py:224
-msgid "(M)ore"
-msgstr ""
-
-#: ../apparmor/ui.py:225
-msgid "Audi(t)"
-msgstr ""
-
-#: ../apparmor/ui.py:226
-msgid "Audi(t) off"
-msgstr ""
-
-#: ../apparmor/ui.py:227
-msgid "Audit (A)ll"
-msgstr ""
-
-#: ../apparmor/ui.py:229
-msgid "(O)wner permissions on"
-msgstr ""
-
-#: ../apparmor/ui.py:230
-msgid "(O)wner permissions off"
-msgstr ""
-
-#: ../apparmor/ui.py:231
-msgid "(D)eny"
-msgstr ""
-
-#: ../apparmor/ui.py:232
-msgid "Abo(r)t"
-msgstr ""
-
-#: ../apparmor/ui.py:233
-msgid "(F)inish"
-msgstr ""
-
-#: ../apparmor/ui.py:234
-msgid "(I)nherit"
-msgstr ""
-
-#: ../apparmor/ui.py:235
-msgid "(P)rofile"
-msgstr ""
-
-#: ../apparmor/ui.py:236
-msgid "(P)rofile Clean Exec"
-msgstr ""
-
-#: ../apparmor/ui.py:237
-msgid "(C)hild"
-msgstr ""
-
-#: ../apparmor/ui.py:238
-msgid "(C)hild Clean Exec"
-msgstr ""
-
-#: ../apparmor/ui.py:239
-msgid "(N)amed"
-msgstr ""
-
-#: ../apparmor/ui.py:240
-msgid "(N)amed Clean Exec"
-msgstr ""
-
-#: ../apparmor/ui.py:241
-msgid "(U)nconfined"
-msgstr ""
-
-#: ../apparmor/ui.py:242
-msgid "(U)nconfined Clean Exec"
-msgstr ""
-
-#: ../apparmor/ui.py:243
-msgid "(P)rofile Inherit"
-msgstr ""
-
-#: ../apparmor/ui.py:244
-msgid "(P)rofile Inherit Clean Exec"
-msgstr ""
-
-#: ../apparmor/ui.py:245
-msgid "(C)hild Inherit"
-msgstr ""
-
-#: ../apparmor/ui.py:246
-msgid "(C)hild Inherit Clean Exec"
-msgstr ""
-
-#: ../apparmor/ui.py:247
-msgid "(N)amed Inherit"
-msgstr ""
-
-#: ../apparmor/ui.py:248
-msgid "(N)amed Inherit Clean Exec"
-msgstr ""
-
-#: ../apparmor/ui.py:249
-msgid "(X) ix On"
-msgstr ""
-
-#: ../apparmor/ui.py:250
-msgid "(X) ix Off"
-msgstr ""
-
-#: ../apparmor/ui.py:251 ../apparmor/ui.py:265
-msgid "(S)ave Changes"
-msgstr ""
-
-#: ../apparmor/ui.py:252
-msgid "(C)ontinue Profiling"
-msgstr ""
-
-#: ../apparmor/ui.py:253
-msgid "(N)ew"
-msgstr ""
-
-#: ../apparmor/ui.py:254
-msgid "(G)lob"
-msgstr ""
-
-#: ../apparmor/ui.py:255
-msgid "Glob with (E)xtension"
-msgstr ""
-
-#: ../apparmor/ui.py:256
-msgid "(A)dd Requested Hat"
-msgstr ""
-
-#: ../apparmor/ui.py:257
-msgid "(U)se Default Hat"
-msgstr ""
-
-#: ../apparmor/ui.py:258
-msgid "(S)can system log for AppArmor events"
-msgstr ""
-
-#: ../apparmor/ui.py:259
-msgid "(H)elp"
-msgstr ""
-
-#: ../apparmor/ui.py:260
-msgid "(V)iew Profile"
-msgstr ""
-
-#: ../apparmor/ui.py:261
-msgid "(U)se Profile"
-msgstr ""
-
-#: ../apparmor/ui.py:262
-msgid "(C)reate New Profile"
-msgstr ""
-
-#: ../apparmor/ui.py:263
-msgid "(U)pdate Profile"
-msgstr ""
-
-#: ../apparmor/ui.py:264
-msgid "(I)gnore Update"
-msgstr ""
-
-#: ../apparmor/ui.py:266
-msgid "Save Selec(t)ed Profile"
-msgstr ""
-
-#: ../apparmor/ui.py:267
-msgid "(U)pload Changes"
-msgstr ""
-
-#: ../apparmor/ui.py:268
-msgid "(V)iew Changes"
-msgstr ""
-
-#: ../apparmor/ui.py:269
-msgid "View Changes b/w (C)lean profiles"
-msgstr ""
-
-#: ../apparmor/ui.py:270
-msgid "(V)iew"
-msgstr ""
-
-#: ../apparmor/ui.py:271
-msgid "(E)nable Repository"
-msgstr ""
-
-#: ../apparmor/ui.py:272
-msgid "(D)isable Repository"
-msgstr ""
-
-#: ../apparmor/ui.py:273
-msgid "(N)ever Ask Again"
-msgstr ""
-
-#: ../apparmor/ui.py:274
-msgid "Ask Me (L)ater"
-msgstr ""
-
-#: ../apparmor/ui.py:277
-msgid "Allow All (N)etwork"
-msgstr ""
-
-#: ../apparmor/ui.py:278
-msgid "Allow Network Fa(m)ily"
-msgstr ""
-
-#: ../apparmor/ui.py:279
-msgid "(O)verwrite Profile"
-msgstr ""
-
-#: ../apparmor/ui.py:280
-msgid "(K)eep Profile"
-msgstr ""
-
-#: ../apparmor/ui.py:281
-msgid "(C)ontinue"
-msgstr ""
-
-#: ../apparmor/ui.py:282
-msgid "(I)gnore"
-msgstr ""
-
-#: ../apparmor/ui.py:344
-#, python-format
-msgid "PromptUser: Unknown command %s"
-msgstr ""
-
-#: ../apparmor/ui.py:351
-#, python-format
-msgid "PromptUser: Duplicate hotkey for %s: %s "
-msgstr ""
-
-#: ../apparmor/ui.py:363
-msgid "PromptUser: Invalid hotkey in default item"
-msgstr "PromptUser: Ungültiges Tastenkürzel für den Standardwert"
-
-#: ../apparmor/ui.py:368
-#, python-format
-msgid "PromptUser: Invalid default %s"
-msgstr "PromptUser: Ungültiger Standardwert %s"
-
-#~ msgid "remove complain mode"
-#~ msgstr "Complain-Modus entfernen"
-
-#~ msgid "switch to complain mode"
-#~ msgstr "In den Complain-Modus versetzen"
-
-#, python-format
-#~ msgid "%s %s (%s) not confined\n"
-#~ msgstr "%s %s (%s) nicht eingeschränkt\n"
-
-#, python-format
-#~ msgid "%s %s %snot confined\n"
-#~ msgstr "%s %s %snicht eingeschränkt\n"
-
-#, python-format
-<<<<<<< HEAD
+
+#: ../aa-unconfined:88
+#, python-format
+msgid "%s %s (%s) confined by '%s'\n"
+msgstr ""
+
+#: ../aa-unconfined:92
+#, python-format
 msgid "%s %s %sconfined by '%s'\n"
-msgstr "%s %s %seingeschränkt durch '%s'\n"
-=======
-#~ msgid "%s %s %sconfined by '%s'\n"
-#~ msgstr "%s %s %seingeschränkt durch '%s'\n"
->>>>>>> 298df162
+msgstr "%s %s %seingeschränkt durch '%s'\n"