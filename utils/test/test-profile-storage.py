--- conflicted
+++ resolved
@@ -35,7 +35,6 @@
         with self.assertRaises(AppArmorBug):
             self.storage['foo'] = 'bar'
 
-<<<<<<< HEAD
 class AaTest_get_header(AATest):
     tests = [
         # name       embedded_hat    write_flags    depth   flags           attachment  prof.keyw.  comment    expected
@@ -121,7 +120,8 @@
 
         result = prof_storage.get_header(depth, name, embedded_hat, write_flags)
         self.assertEqual(result, [expected])
-=======
+
+
 class TestSetInvalid(AATest):
     tests = [
         (('profile_keyword',    None),      AppArmorBug),  # expects bool
@@ -136,7 +136,7 @@
         self.storage = ProfileStorage('/test/foo', 'hat', 'TEST')
         with self.assertRaises(expected):
             self.storage[params[0]] = params[1]
->>>>>>> 38c63026
+
 
 class AaTest_add_or_remove_flag(AATest):
     tests = [
